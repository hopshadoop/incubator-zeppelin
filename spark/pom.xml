<?xml version="1.0" encoding="UTF-8"?>
<!--
  ~ Licensed to the Apache Software Foundation (ASF) under one or more
  ~ contributor license agreements.  See the NOTICE file distributed with
  ~ this work for additional information regarding copyright ownership.
  ~ The ASF licenses this file to You under the Apache License, Version 2.0
  ~ (the "License"); you may not use this file except in compliance with
  ~ the License.  You may obtain a copy of the License at
  ~
  ~    http://www.apache.org/licenses/LICENSE-2.0
  ~
  ~ Unless required by applicable law or agreed to in writing, software
  ~ distributed under the License is distributed on an "AS IS" BASIS,
  ~ WITHOUT WARRANTIES OR CONDITIONS OF ANY KIND, either express or implied.
  ~ See the License for the specific language governing permissions and
  ~ limitations under the License.
  -->

<project xmlns="http://maven.apache.org/POM/4.0.0"
         xmlns:xsi="http://www.w3.org/2001/XMLSchema-instance"
         xsi:schemaLocation="http://maven.apache.org/POM/4.0.0 http://maven.apache.org/xsd/maven-4.0.0.xsd">
    <modelVersion>4.0.0</modelVersion>

    <parent>
        <artifactId>interpreter-parent</artifactId>
        <groupId>org.apache.zeppelin</groupId>
<<<<<<< HEAD
        <version>0.8.0-SNAPSHOT</version>
=======
        <version>0.9.0-SNAPSHOT</version>
>>>>>>> 8b2259cf
        <relativePath>../interpreter-parent/pom.xml</relativePath>
    </parent>

    <groupId>org.apache.zeppelin</groupId>
    <artifactId>spark-parent</artifactId>
    <packaging>pom</packaging>
<<<<<<< HEAD
    <version>0.8.0-SNAPSHOT</version>
=======
    <version>0.9.0-SNAPSHOT</version>
>>>>>>> 8b2259cf
    <name>Zeppelin: Spark Parent</name>
    <description>Zeppelin Spark Support</description>

    <properties>
        <!--library versions-->
        <datanucleus.rdbms.version>3.2.9</datanucleus.rdbms.version>
        <datanucleus.apijdo.version>3.2.6</datanucleus.apijdo.version>
        <datanucleus.core.version>3.2.10</datanucleus.core.version>

        <!--plugin versions-->
        <plugin.shade.version>2.4.1</plugin.shade.version>
        <plugin.scala.version>2.15.2</plugin.scala.version>
        <!-- spark versions -->
        <spark.version>2.2.0</spark.version>
        <py4j.version>0.10.4</py4j.version>

<<<<<<< HEAD
	<spark.archive>spark-${spark.version}</spark.archive>
=======
        <spark.archive>spark-${spark.version}</spark.archive>
>>>>>>> 8b2259cf
        <spark.src.download.url>
            http://d3kbcqa49mib13.cloudfront.net/${spark.archive}.tgz
        </spark.src.download.url>
        <spark.bin.download.url>
            http://d3kbcqa49mib13.cloudfront.net/${spark.archive}-bin-without-hadoop.tgz
<<<<<<< HEAD
        </spark.bin.download.url>    </properties>
=======
        </spark.bin.download.url>
    </properties>
>>>>>>> 8b2259cf

    <modules>
        <module>interpreter</module>
        <module>spark-scala-parent</module>
<<<<<<< HEAD
        <!--<module>scala-2.10</module>-->
=======
        <module>scala-2.10</module>
>>>>>>> 8b2259cf
        <module>scala-2.11</module>
        <module>spark-dependencies</module>
        <module>spark-shims</module>
        <module>spark1-shims</module>
        <module>spark2-shims</module>
    </modules>

    <dependencies>

        <dependency>
            <groupId>org.slf4j</groupId>
            <artifactId>slf4j-api</artifactId>
        </dependency>

        <dependency>
            <groupId>org.slf4j</groupId>
            <artifactId>slf4j-log4j12</artifactId>
        </dependency>

        <dependency>
            <groupId>log4j</groupId>
            <artifactId>log4j</artifactId>
        </dependency>

        <dependency>
            <groupId>org.scalatest</groupId>
            <artifactId>scalatest_${scala.binary.version}</artifactId>
            <version>${scalatest.version}</version>
            <scope>test</scope>
        </dependency>

        <dependency>
            <groupId>junit</groupId>
            <artifactId>junit</artifactId>
            <scope>test</scope>
        </dependency>
    </dependencies>

    <build>
        <plugins>
            <plugin>
                <artifactId>maven-enforcer-plugin</artifactId>
                <executions>
                    <execution>
                        <id>enforce</id>
                        <phase>none</phase>
                    </execution>
                </executions>
            </plugin>

            <plugin>
                <groupId>org.apache.maven.plugins</groupId>
                <artifactId>maven-clean-plugin</artifactId>
                <version>${plugin.clean.version}</version>
                <configuration combine.self="override"></configuration>
            </plugin>

            <plugin>
                <groupId>org.scalatest</groupId>
                <artifactId>scalatest-maven-plugin</artifactId>
                <configuration>
                    <reportsDirectory>${project.build.directory}/surefire-reports</reportsDirectory>
                    <junitxml>.</junitxml>
                    <filereports>WDF TestSuite.txt</filereports>
                </configuration>
                <executions>
                    <execution>
                        <id>test</id>
                        <goals>
                            <goal>test</goal>
                        </goals>
                    </execution>
                </executions>
            </plugin>

            <plugin>
                <groupId>net.alchim31.maven</groupId>
                <artifactId>scala-maven-plugin</artifactId>
                <version>3.2.2</version>
                <executions>
                    <execution>
                        <id>eclipse-add-source</id>
                        <goals>
                            <goal>add-source</goal>
                        </goals>
                    </execution>
                    <execution>
                        <id>scala-compile-first</id>
                        <phase>process-resources</phase>
                        <goals>
                            <goal>compile</goal>
                        </goals>
                    </execution>
                    <execution>
                        <id>scala-test-compile-first</id>
                        <phase>process-test-resources</phase>
                        <goals>
                            <goal>testCompile</goal>
                        </goals>
                    </execution>
                </executions>
                <configuration>
                    <scalaVersion>${scala.compile.version}</scalaVersion>
                    <!--<recompileMode>incremental</recompileMode>-->
                    <!--<useZincServer>true</useZincServer>-->
                    <args>
                        <arg>-unchecked</arg>
                        <arg>-deprecation</arg>
                        <arg>-feature</arg>
                    </args>
                    <jvmArgs>
                        <jvmArg>-Xms1024m</jvmArg>
                        <jvmArg>-Xmx1024m</jvmArg>
                        <jvmArg>-XX:PermSize=${PermGen}</jvmArg>
                        <jvmArg>-XX:MaxPermSize=${MaxPermGen}</jvmArg>
                    </jvmArgs>
                    <javacArgs>
                        <javacArg>-source</javacArg>
                        <javacArg>${java.version}</javacArg>
                        <javacArg>-target</javacArg>
                        <javacArg>${java.version}</javacArg>
                        <javacArg>-Xlint:all,-serial,-path,-options</javacArg>
                    </javacArgs>
                </configuration>
            </plugin>

        </plugins>
    </build>


    <profiles>

        <profile>
            <id>spark-2.3</id>
            <properties>
                <spark.version>2.3.0</spark.version>
                <protobuf.version>2.5.0</protobuf.version>
<<<<<<< HEAD
                <spark.py4j.version>0.10.4</spark.py4j.version>
=======
                <spark.py4j.version>0.10.6</spark.py4j.version>
>>>>>>> 8b2259cf
            </properties>
        </profile>

        <profile>
            <id>spark-2.2</id>
            <activation>
                <activeByDefault>true</activeByDefault>
            </activation>
            <properties>
                <spark.version>2.2.0</spark.version>
                <py4j.version>0.10.4</py4j.version>
            </properties>
        </profile>

        <profile>
            <id>spark-2.1</id>
            <properties>
                <spark.version>2.1.0</spark.version>
                <py4j.version>0.10.4</py4j.version>
            </properties>
        </profile>

        <profile>
            <id>spark-2.0</id>
            <properties>
                <spark.version>2.0.2</spark.version>
                <py4j.version>0.10.3</py4j.version>
            </properties>
        </profile>

        <profile>
            <id>spark-1.6</id>
            <properties>
                <spark.version>1.6.3</spark.version>
                <py4j.version>0.9</py4j.version>
            </properties>
        </profile>

        <profile>
            <id>spark-1.5</id>
            <properties>
                <spark.version>1.5.2</spark.version>
                <py4j.version>0.8.2.1</py4j.version>
            </properties>
        </profile>

        <profile>
            <id>spark-1.4</id>
            <properties>
                <spark.version>1.4.1</spark.version>
                <py4j.version>0.8.2.1</py4j.version>
            </properties>
        </profile>

    </profiles>
</project><|MERGE_RESOLUTION|>--- conflicted
+++ resolved
@@ -24,22 +24,14 @@
     <parent>
         <artifactId>interpreter-parent</artifactId>
         <groupId>org.apache.zeppelin</groupId>
-<<<<<<< HEAD
-        <version>0.8.0-SNAPSHOT</version>
-=======
         <version>0.9.0-SNAPSHOT</version>
->>>>>>> 8b2259cf
         <relativePath>../interpreter-parent/pom.xml</relativePath>
     </parent>
 
     <groupId>org.apache.zeppelin</groupId>
     <artifactId>spark-parent</artifactId>
     <packaging>pom</packaging>
-<<<<<<< HEAD
-    <version>0.8.0-SNAPSHOT</version>
-=======
     <version>0.9.0-SNAPSHOT</version>
->>>>>>> 8b2259cf
     <name>Zeppelin: Spark Parent</name>
     <description>Zeppelin Spark Support</description>
 
@@ -56,31 +48,19 @@
         <spark.version>2.2.0</spark.version>
         <py4j.version>0.10.4</py4j.version>
 
-<<<<<<< HEAD
-	<spark.archive>spark-${spark.version}</spark.archive>
-=======
         <spark.archive>spark-${spark.version}</spark.archive>
->>>>>>> 8b2259cf
         <spark.src.download.url>
             http://d3kbcqa49mib13.cloudfront.net/${spark.archive}.tgz
         </spark.src.download.url>
         <spark.bin.download.url>
             http://d3kbcqa49mib13.cloudfront.net/${spark.archive}-bin-without-hadoop.tgz
-<<<<<<< HEAD
-        </spark.bin.download.url>    </properties>
-=======
         </spark.bin.download.url>
     </properties>
->>>>>>> 8b2259cf
 
     <modules>
         <module>interpreter</module>
         <module>spark-scala-parent</module>
-<<<<<<< HEAD
-        <!--<module>scala-2.10</module>-->
-=======
         <module>scala-2.10</module>
->>>>>>> 8b2259cf
         <module>scala-2.11</module>
         <module>spark-dependencies</module>
         <module>spark-shims</module>
@@ -218,11 +198,7 @@
             <properties>
                 <spark.version>2.3.0</spark.version>
                 <protobuf.version>2.5.0</protobuf.version>
-<<<<<<< HEAD
-                <spark.py4j.version>0.10.4</spark.py4j.version>
-=======
                 <spark.py4j.version>0.10.6</spark.py4j.version>
->>>>>>> 8b2259cf
             </properties>
         </profile>
 
