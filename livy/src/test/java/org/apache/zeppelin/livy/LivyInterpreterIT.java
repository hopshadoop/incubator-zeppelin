/*
 * Licensed to the Apache Software Foundation (ASF) under one or more
 * contributor license agreements.  See the NOTICE file distributed with
 * this work for additional information regarding copyright ownership.
 * The ASF licenses this file to You under the Apache License, Version 2.0
 * (the "License"); you may not use this file except in compliance with
 * the License.  You may obtain a copy of the License at
 *
 *    http://www.apache.org/licenses/LICENSE-2.0
 *
 * Unless required by applicable law or agreed to in writing, software
 * distributed under the License is distributed on an "AS IS" BASIS,
 * WITHOUT WARRANTIES OR CONDITIONS OF ANY KIND, either express or implied.
 * See the License for the specific language governing permissions and
 * limitations under the License.
 */

package org.apache.zeppelin.livy;


import org.apache.commons.io.IOUtils;
import org.apache.livy.test.framework.Cluster;
import org.apache.livy.test.framework.Cluster$;
import org.apache.zeppelin.interpreter.Interpreter;
import org.apache.zeppelin.interpreter.InterpreterContext;
import org.apache.zeppelin.interpreter.InterpreterException;
import org.apache.zeppelin.interpreter.InterpreterGroup;
import org.apache.zeppelin.interpreter.InterpreterOutput;
import org.apache.zeppelin.interpreter.InterpreterOutputListener;
import org.apache.zeppelin.interpreter.InterpreterResult;
import org.apache.zeppelin.interpreter.InterpreterResultMessage;
import org.apache.zeppelin.interpreter.InterpreterResultMessageOutput;
import org.apache.zeppelin.interpreter.LazyOpenInterpreter;
import org.apache.zeppelin.user.AuthenticationInfo;
import org.junit.AfterClass;
import org.junit.BeforeClass;
import org.junit.Test;
import org.slf4j.Logger;
import org.slf4j.LoggerFactory;

import java.io.IOException;
import java.util.ArrayList;
import java.util.Properties;

import static org.junit.Assert.assertEquals;
import static org.junit.Assert.assertTrue;
import static org.mockito.Mockito.mock;

public class LivyInterpreterIT {

  private static Logger LOGGER = LoggerFactory.getLogger(LivyInterpreterIT.class);
  private static Cluster cluster;
  private static Properties properties;

  @BeforeClass
  public static void setUp() {
    if (!checkPreCondition()) {
      return;
    }
    cluster = Cluster$.MODULE$.get();
    LOGGER.info("Starting livy at {}", cluster.livyEndpoint());
    properties = new Properties();
    properties.setProperty("zeppelin.livy.url", cluster.livyEndpoint());
    properties.setProperty("zeppelin.livy.session.create_timeout", "120");
    properties.setProperty("zeppelin.livy.spark.sql.maxResult", "100");
    properties.setProperty("zeppelin.livy.displayAppInfo", "false");
  }

  @AfterClass
  public static void tearDown() {
    if (cluster != null) {
      LOGGER.info("Shutting down livy at {}", cluster.livyEndpoint());
      cluster.cleanUp();
    }
  }

  public static boolean checkPreCondition() {
    if (System.getenv("LIVY_HOME") == null) {
      LOGGER.warn(("livy integration is skipped because LIVY_HOME is not set"));
      return false;
    }
    if (System.getenv("SPARK_HOME") == null) {
      LOGGER.warn(("livy integration is skipped because SPARK_HOME is not set"));
      return false;
    }
    return true;
  }


  @Test
  public void testSparkInterpreter() throws InterpreterException {
    if (!checkPreCondition()) {
      return;
    }
    InterpreterGroup interpreterGroup = new InterpreterGroup("group_1");
    interpreterGroup.put("session_1", new ArrayList<Interpreter>());
    LivySparkInterpreter sparkInterpreter = new LivySparkInterpreter(properties);
    sparkInterpreter.setInterpreterGroup(interpreterGroup);
    interpreterGroup.get("session_1").add(sparkInterpreter);
    AuthenticationInfo authInfo = new AuthenticationInfo("user1");
    MyInterpreterOutputListener outputListener = new MyInterpreterOutputListener();
    InterpreterOutput output = new InterpreterOutput(outputListener);
    InterpreterContext context = new InterpreterContext("noteId", "paragraphId", "livy.spark",
        "title", "text", authInfo, null, null, null, null, null, null, output);
    sparkInterpreter.open();

    LivySparkSQLInterpreter sqlInterpreter = new LivySparkSQLInterpreter(properties);
    interpreterGroup.get("session_1").add(sqlInterpreter);
    sqlInterpreter.setInterpreterGroup(interpreterGroup);
    sqlInterpreter.open();

    try {
      // detect spark version
      InterpreterResult result = sparkInterpreter.interpret("sc.version", context);
      assertEquals(InterpreterResult.Code.SUCCESS, result.code());
      assertEquals(1, result.message().size());

      boolean isSpark2 = isSpark2(sparkInterpreter, context);
      testRDD(sparkInterpreter, isSpark2);
      testDataFrame(sparkInterpreter, sqlInterpreter, isSpark2);

    } finally {
      sparkInterpreter.close();
      sqlInterpreter.close();
    }
  }

  private void testRDD(final LivySparkInterpreter sparkInterpreter, boolean isSpark2) {
    AuthenticationInfo authInfo = new AuthenticationInfo("user1");
    MyInterpreterOutputListener outputListener = new MyInterpreterOutputListener();
    InterpreterOutput output = new InterpreterOutput(outputListener);
    final InterpreterContext context = new InterpreterContext("noteId", "paragraphId", "livy.spark",
        "title", "text", authInfo, null, null, null, null, null, null, output);

    InterpreterResult result = sparkInterpreter.interpret("sc.parallelize(1 to 10).sum()", context);
    assertEquals(InterpreterResult.Code.SUCCESS, result.code());
    assertEquals(1, result.message().size());
    assertTrue(result.message().get(0).getData().contains("Double = 55.0"));

    // single line comment
    String singleLineComment = "println(1)// my comment";
    result = sparkInterpreter.interpret(singleLineComment, context);
    assertEquals(InterpreterResult.Code.SUCCESS, result.code());
    assertEquals(1, result.message().size());

    // multiple line comment
    String multipleLineComment = "println(1)/* multiple \n" + "line \n" + "comment */";
    result = sparkInterpreter.interpret(multipleLineComment, context);
    assertEquals(InterpreterResult.Code.SUCCESS, result.code());
    assertEquals(1, result.message().size());

    // multi-line string
    String multiLineString = "val str = \"\"\"multiple\n" +
        "line\"\"\"\n" +
        "println(str)";
    result = sparkInterpreter.interpret(multiLineString, context);
    assertEquals(InterpreterResult.Code.SUCCESS, result.code());
    assertEquals(1, result.message().size());
    assertTrue(result.message().get(0).getData().contains("multiple\nline"));

    // case class
    String caseClassCode = "case class Person(id:Int, \n" +
        "name:String)\n" +
        "val p=Person(1, \"name_a\")";
    result = sparkInterpreter.interpret(caseClassCode, context);
    assertEquals(InterpreterResult.Code.SUCCESS, result.code());
    assertEquals(1, result.message().size());
    assertTrue(result.message().get(0).getData().contains("p: Person = Person(1,name_a)"));

    // object class
    String objectClassCode = "object Person {}";
    result = sparkInterpreter.interpret(objectClassCode, context);
    assertEquals(InterpreterResult.Code.SUCCESS, result.code());
    assertEquals(1, result.message().size());
    if (!isSpark2) {
      assertTrue(result.message().get(0).getData().contains("defined module Person"));
    } else {
      assertTrue(result.message().get(0).getData().contains("defined object Person"));
    }

    // html output
    String htmlCode = "println(\"%html <h1> hello </h1>\")";
    result = sparkInterpreter.interpret(htmlCode, context);
    assertEquals(InterpreterResult.Code.SUCCESS, result.code());
    assertEquals(1, result.message().size());
    assertEquals(InterpreterResult.Type.HTML, result.message().get(0).getType());

    // error
    result = sparkInterpreter.interpret("println(a)", context);
    assertEquals(InterpreterResult.Code.ERROR, result.code());
    assertEquals(InterpreterResult.Type.TEXT, result.message().get(0).getType());
    assertTrue(result.message().get(0).getData().contains("error: not found: value a"));

    // incomplete code
    result = sparkInterpreter.interpret("if(true){", context);
    assertEquals(InterpreterResult.Code.ERROR, result.code());
    assertEquals(InterpreterResult.Type.TEXT, result.message().get(0).getType());
    assertTrue(result.message().get(0).getData().contains("incomplete statement"));

    // cancel
    if (sparkInterpreter.livyVersion.newerThanEquals(LivyVersion.LIVY_0_3_0)) {
      Thread cancelThread = new Thread() {
        @Override
        public void run() {
          // invoke cancel after 1 millisecond to wait job starting
          try {
            Thread.sleep(1);
          } catch (InterruptedException e) {
            e.printStackTrace();
          }
          sparkInterpreter.cancel(context);
        }
      };
      cancelThread.start();
      result = sparkInterpreter
          .interpret("sc.parallelize(1 to 10).foreach(e=>Thread.sleep(10*1000))", context);
      assertEquals(InterpreterResult.Code.ERROR, result.code());
      String message = result.message().get(0).getData();
      // 2 possibilities, sometimes livy doesn't return the real cancel exception
      assertTrue(message.contains("cancelled part of cancelled job group") ||
          message.contains("Job is cancelled"));
    }
  }

  private void testDataFrame(LivySparkInterpreter sparkInterpreter,
                             final LivySparkSQLInterpreter sqlInterpreter,
                             boolean isSpark2) throws LivyException {
    AuthenticationInfo authInfo = new AuthenticationInfo("user1");
    MyInterpreterOutputListener outputListener = new MyInterpreterOutputListener();
    InterpreterOutput output = new InterpreterOutput(outputListener);
    final InterpreterContext context = new InterpreterContext("noteId", "paragraphId", "livy.spark",
        "title", "text", authInfo, null, null, null, null, null, null, output);

    InterpreterResult result = null;
    // test DataFrame api
    if (!isSpark2) {
      result = sparkInterpreter.interpret(
          "val df=sqlContext.createDataFrame(Seq((\"hello\",20))).toDF(\"col_1\", \"col_2\")\n"
              + "df.collect()", context);
      assertEquals(InterpreterResult.Code.SUCCESS, result.code());
      assertEquals(1, result.message().size());
      assertTrue(result.message().get(0).getData()
          .contains("Array[org.apache.spark.sql.Row] = Array([hello,20])"));
    } else {
      result = sparkInterpreter.interpret(
          "val df=spark.createDataFrame(Seq((\"hello\",20))).toDF(\"col_1\", \"col_2\")\n"
              + "df.collect()", context);
      assertEquals(InterpreterResult.Code.SUCCESS, result.code());
      assertEquals(1, result.message().size());
      assertTrue(result.message().get(0).getData()
          .contains("Array[org.apache.spark.sql.Row] = Array([hello,20])"));
    }
    sparkInterpreter.interpret("df.registerTempTable(\"df\")", context);
    // test LivySparkSQLInterpreter which share the same SparkContext with LivySparkInterpreter
    result = sqlInterpreter.interpret("select * from df where col_1='hello'", context);
    assertEquals(InterpreterResult.Code.SUCCESS, result.code());
    assertEquals(InterpreterResult.Type.TABLE, result.message().get(0).getType());
    assertEquals("col_1\tcol_2\nhello\t20", result.message().get(0).getData());
    // double quotes
    result = sqlInterpreter.interpret("select * from df where col_1=\"hello\"", context);
    assertEquals(InterpreterResult.Code.SUCCESS, result.code());
    assertEquals(InterpreterResult.Type.TABLE, result.message().get(0).getType());
    assertEquals("col_1\tcol_2\nhello\t20", result.message().get(0).getData());

    // only enable this test in spark2 as spark1 doesn't work for this case
    if (isSpark2) {
      result = sqlInterpreter.interpret("select * from df where col_1=\"he\\\"llo\" ", context);
      assertEquals(InterpreterResult.Code.SUCCESS, result.code());
      assertEquals(InterpreterResult.Type.TABLE, result.message().get(0).getType());
    }

    // single quotes inside attribute value
    result = sqlInterpreter.interpret("select * from df where col_1=\"he'llo\"", context);
    assertEquals(InterpreterResult.Code.SUCCESS, result.code());
    assertEquals(InterpreterResult.Type.TABLE, result.message().get(0).getType());

    // test sql with syntax error
    result = sqlInterpreter.interpret("select * from df2", context);
    assertEquals(InterpreterResult.Code.ERROR, result.code());
    assertEquals(InterpreterResult.Type.TEXT, result.message().get(0).getType());

    if (!isSpark2) {
      assertTrue(result.message().get(0).getData().contains("Table not found"));
    } else {
      assertTrue(result.message().get(0).getData().contains("Table or view not found"));
    }

    // test sql cancel
    if (sqlInterpreter.getLivyVersion().newerThanEquals(LivyVersion.LIVY_0_3_0)) {
      Thread cancelThread = new Thread() {
        @Override
        public void run() {
          sqlInterpreter.cancel(context);
        }
      };
      cancelThread.start();
      //sleep so that cancelThread performs a cancel.
      try {
        Thread.sleep(1);
      } catch (InterruptedException e) {
        e.printStackTrace();
      }
      result = sqlInterpreter
          .interpret("select count(1) from df", context);
      if (result.code().equals(InterpreterResult.Code.ERROR)) {
        String message = result.message().get(0).getData();
        // 2 possibilities, sometimes livy doesn't return the real cancel exception
        assertTrue(message.contains("cancelled part of cancelled job group") ||
            message.contains("Job is cancelled"));
      }
    }

    // test result string truncate
    if (!isSpark2) {
      result = sparkInterpreter.interpret(
          "val df=sqlContext.createDataFrame(Seq((\"12characters12characters\",20))).toDF(\"col_1\", \"col_2\")\n"
              + "df.collect()", context);
      assertEquals(InterpreterResult.Code.SUCCESS, result.code());
      assertEquals(1, result.message().size());
      assertTrue(result.message().get(0).getData()
          .contains("Array[org.apache.spark.sql.Row] = Array([12characters12characters,20])"));
    } else {
      result = sparkInterpreter.interpret(
          "val df=spark.createDataFrame(Seq((\"12characters12characters\",20))).toDF(\"col_1\", \"col_2\")\n"
              + "df.collect()", context);
      assertEquals(InterpreterResult.Code.SUCCESS, result.code());
      assertEquals(1, result.message().size());
      assertTrue(result.message().get(0).getData()
          .contains("Array[org.apache.spark.sql.Row] = Array([12characters12characters,20])"));
    }
    sparkInterpreter.interpret("df.registerTempTable(\"df\")", context);
    // test LivySparkSQLInterpreter which share the same SparkContext with LivySparkInterpreter
    result = sqlInterpreter.interpret("select * from df where col_1='12characters12characters'", context);
    assertEquals(InterpreterResult.Code.SUCCESS, result.code());
    assertEquals(InterpreterResult.Type.TABLE, result.message().get(0).getType());
    assertEquals("col_1\tcol_2\n12characters12cha...\t20", result.message().get(0).getData());

  }

  @Test
  public void testPySparkInterpreter() throws InterpreterException {
    if (!checkPreCondition()) {
      return;
    }

    final LivyPySparkInterpreter pysparkInterpreter = new LivyPySparkInterpreter(properties);
    pysparkInterpreter.setInterpreterGroup(mock(InterpreterGroup.class));
    AuthenticationInfo authInfo = new AuthenticationInfo("user1");
    MyInterpreterOutputListener outputListener = new MyInterpreterOutputListener();
    InterpreterOutput output = new InterpreterOutput(outputListener);
    final InterpreterContext context = new InterpreterContext("noteId", "paragraphId", "livy.pyspark",
        "title", "text", authInfo, null, null, null, null, null, null, output);
    pysparkInterpreter.open();

    // test traceback msg
    try {
      pysparkInterpreter.getLivyVersion();
      // for livy version >=0.3 , input some erroneous spark code, check the shown result is more than one line
      InterpreterResult result = pysparkInterpreter.interpret("sc.parallelize(wrongSyntax(1, 2)).count()", context);
      assertEquals(InterpreterResult.Code.ERROR, result.code());
      assertTrue(result.message().get(0).getData().split("\n").length > 1);
      assertTrue(result.message().get(0).getData().contains("Traceback"));
    } catch (APINotFoundException e) {
      // only livy 0.2 can throw this exception since it doesn't have /version endpoint
      // in livy 0.2, most error msg is encapsulated in evalue field, only print(a) in pyspark would return none-empty
      // traceback
      InterpreterResult result = pysparkInterpreter.interpret("print(a)", context);
      assertEquals(InterpreterResult.Code.ERROR, result.code());
      assertTrue(result.message().get(0).getData().split("\n").length > 1);
      assertTrue(result.message().get(0).getData().contains("Traceback"));
    }

    // test utf-8 Encoding
    String utf8Str = "你你你你你你好";
    InterpreterResult reslt = pysparkInterpreter.interpret("print(\"" + utf8Str + "\")", context);
    assertEquals(InterpreterResult.Code.SUCCESS, reslt.code());
    assertTrue(reslt.message().get(0).getData().contains(utf8Str));

    //test special characters
    String charStr = "açñiñíûÑoç";
    InterpreterResult res = pysparkInterpreter.interpret("print(\"" + charStr + "\")", context);
    assertEquals(InterpreterResult.Code.SUCCESS, res.code());
    assertTrue(res.message().get(0).getData().contains(charStr));

    try {
      InterpreterResult result = pysparkInterpreter.interpret("sc.version", context);
      assertEquals(InterpreterResult.Code.SUCCESS, result.code());
      assertEquals(1, result.message().size());

      boolean isSpark2 = isSpark2(pysparkInterpreter, context);

      // test RDD api
      result = pysparkInterpreter.interpret("sc.range(1, 10).sum()", context);
      assertEquals(InterpreterResult.Code.SUCCESS, result.code());
      assertEquals(1, result.message().size());
      assertTrue(result.message().get(0).getData().contains("45"));

      // test DataFrame api
      if (!isSpark2) {
        pysparkInterpreter.interpret("from pyspark.sql import SQLContext\n"
            + "sqlContext = SQLContext(sc)", context);
        result = pysparkInterpreter.interpret("df=sqlContext.createDataFrame([(\"hello\",20)])\n"
            + "df.collect()", context);
        assertEquals(InterpreterResult.Code.SUCCESS, result.code());
        assertEquals(1, result.message().size());
        //python2 has u and python3 don't have u
        assertTrue(result.message().get(0).getData().contains("[Row(_1=u'hello', _2=20)]")
            || result.message().get(0).getData().contains("[Row(_1='hello', _2=20)]"));
      } else {
        result = pysparkInterpreter.interpret("df=spark.createDataFrame([(\"hello\",20)])\n"
            + "df.collect()", context);
        assertEquals(InterpreterResult.Code.SUCCESS, result.code());
        assertEquals(1, result.message().size());
        //python2 has u and python3 don't have u
        assertTrue(result.message().get(0).getData().contains("[Row(_1=u'hello', _2=20)]")
            || result.message().get(0).getData().contains("[Row(_1='hello', _2=20)]"));
      }

      // test magic api
      pysparkInterpreter.interpret("t = [{\"name\":\"userA\", \"role\":\"roleA\"},"
          + "{\"name\":\"userB\", \"role\":\"roleB\"}]", context);
      result = pysparkInterpreter.interpret("%table t", context);
      assertEquals(InterpreterResult.Code.SUCCESS, result.code());
      assertEquals(1, result.message().size());
      assertEquals(InterpreterResult.Type.TABLE, result.message().get(0).getType());
      assertTrue(result.message().get(0).getData().contains("userA"));

      // error
      result = pysparkInterpreter.interpret("print(a)", context);
      assertEquals(InterpreterResult.Code.ERROR, result.code());
      assertEquals(InterpreterResult.Type.TEXT, result.message().get(0).getType());
      assertTrue(result.message().get(0).getData().contains("name 'a' is not defined"));

      // cancel
      if (pysparkInterpreter.livyVersion.newerThanEquals(LivyVersion.LIVY_0_3_0)) {
        Thread cancelThread = new Thread() {
          @Override
          public void run() {
            // invoke cancel after 1 millisecond to wait job starting
            try {
              Thread.sleep(1);
            } catch (InterruptedException e) {
              e.printStackTrace();
            }
            pysparkInterpreter.cancel(context);
          }
        };
        cancelThread.start();
        result = pysparkInterpreter
            .interpret("import time\n" +
                "sc.range(1, 10).foreach(lambda a: time.sleep(10))", context);
        assertEquals(InterpreterResult.Code.ERROR, result.code());
        String message = result.message().get(0).getData();
        // 2 possibilities, sometimes livy doesn't return the real cancel exception
        assertTrue(message.contains("cancelled part of cancelled job group") ||
            message.contains("Job is cancelled"));
      }
    } finally {
      pysparkInterpreter.close();
    }
  }

  @Test
  public void testSparkInterpreterWithDisplayAppInfo_StringWithoutTruncation() throws InterpreterException {
    if (!checkPreCondition()) {
      return;
    }
    InterpreterGroup interpreterGroup = new InterpreterGroup("group_1");
    interpreterGroup.put("session_1", new ArrayList<Interpreter>());
    Properties properties2 = new Properties(properties);
    properties2.put("zeppelin.livy.displayAppInfo", "true");
    // enable spark ui because it is disabled by livy integration test
    properties2.put("livy.spark.ui.enabled", "true");
    properties2.put(LivySparkSQLInterpreter.ZEPPELIN_LIVY_SPARK_SQL_FIELD_TRUNCATE, "false");
    LivySparkInterpreter sparkInterpreter = new LivySparkInterpreter(properties2);
    sparkInterpreter.setInterpreterGroup(interpreterGroup);
    interpreterGroup.get("session_1").add(sparkInterpreter);
    AuthenticationInfo authInfo = new AuthenticationInfo("user1");
    MyInterpreterOutputListener outputListener = new MyInterpreterOutputListener();
    InterpreterOutput output = new InterpreterOutput(outputListener);
    InterpreterContext context = new InterpreterContext("noteId", "paragraphId", "livy.spark",
        "title", "text", authInfo, null, null, null, null, null, null, output);
    sparkInterpreter.open();

    LivySparkSQLInterpreter sqlInterpreter = new LivySparkSQLInterpreter(properties2);
    interpreterGroup.get("session_1").add(sqlInterpreter);
    sqlInterpreter.setInterpreterGroup(interpreterGroup);
    sqlInterpreter.open();

    try {
      InterpreterResult result = sparkInterpreter.interpret("sc.version", context);
      assertEquals(InterpreterResult.Code.SUCCESS, result.code());
      assertEquals(2, result.message().size());
      assertTrue(result.message().get(1).getData().contains("Spark Application Id"));

      // html output
      String htmlCode = "println(\"%html <h1> hello </h1>\")";
      result = sparkInterpreter.interpret(htmlCode, context);
      assertEquals(InterpreterResult.Code.SUCCESS, result.code());
      assertEquals(2, result.message().size());
      assertEquals(InterpreterResult.Type.HTML, result.message().get(0).getType());

      // detect spark version
      result = sparkInterpreter.interpret("sc.version", context);
      assertEquals(InterpreterResult.Code.SUCCESS, result.code());
      assertEquals(2, result.message().size());

      boolean isSpark2 = isSpark2(sparkInterpreter, context);

      if (!isSpark2) {
        result = sparkInterpreter.interpret(
            "val df=sqlContext.createDataFrame(Seq((\"12characters12characters\",20))).toDF(\"col_1\", \"col_2\")\n"
                + "df.collect()", context);
        assertEquals(InterpreterResult.Code.SUCCESS, result.code());
        assertEquals(2, result.message().size());
        assertTrue(result.message().get(0).getData()
            .contains("Array[org.apache.spark.sql.Row] = Array([12characters12characters,20])"));
      } else {
        result = sparkInterpreter.interpret(
            "val df=spark.createDataFrame(Seq((\"12characters12characters\",20))).toDF(\"col_1\", \"col_2\")\n"
                + "df.collect()", context);
        assertEquals(InterpreterResult.Code.SUCCESS, result.code());
        assertEquals(2, result.message().size());
        assertTrue(result.message().get(0).getData()
            .contains("Array[org.apache.spark.sql.Row] = Array([12characters12characters,20])"));
      }
      sparkInterpreter.interpret("df.registerTempTable(\"df\")", context);
      // test LivySparkSQLInterpreter which share the same SparkContext with LivySparkInterpreter
      result = sqlInterpreter.interpret("select * from df where col_1='12characters12characters'", context);
      assertEquals(InterpreterResult.Code.SUCCESS, result.code());
      assertEquals(InterpreterResult.Type.TABLE, result.message().get(0).getType());
      assertEquals("col_1\tcol_2\n12characters12characters\t20", result.message().get(0).getData());
    } finally {
      sparkInterpreter.close();
      sqlInterpreter.close();
    }
  }

  @Test
  public void testSparkRInterpreter() throws InterpreterException {
    if (!checkPreCondition()) {
      return;
    }

    final LivySparkRInterpreter sparkRInterpreter = new LivySparkRInterpreter(properties);
    sparkRInterpreter.setInterpreterGroup(mock(InterpreterGroup.class));

    try {
      sparkRInterpreter.getLivyVersion();
    } catch (APINotFoundException e) {
      // don't run sparkR test for livy 0.2 as there's some issues for livy 0.2
      return;
    }
    AuthenticationInfo authInfo = new AuthenticationInfo("user1");
    MyInterpreterOutputListener outputListener = new MyInterpreterOutputListener();
    InterpreterOutput output = new InterpreterOutput(outputListener);
    final InterpreterContext context = new InterpreterContext("noteId", "paragraphId", "livy.sparkr",
        "title", "text", authInfo, null, null, null, null, null, null, output);
    sparkRInterpreter.open();

    try {
      // only test it in livy newer than 0.2.0
      boolean isSpark2 = isSpark2(sparkRInterpreter, context);
      InterpreterResult result = null;
      // test DataFrame api
      if (isSpark2) {
        result = sparkRInterpreter.interpret("df <- as.DataFrame(faithful)\nhead(df)", context);
        assertEquals(InterpreterResult.Code.SUCCESS, result.code());
        assertEquals(1, result.message().size());
        assertTrue(result.message().get(0).getData().contains("eruptions waiting"));

        // cancel
        Thread cancelThread = new Thread() {
          @Override
          public void run() {
            // invoke cancel after 1 millisecond to wait job starting
            try {
              Thread.sleep(1);
            } catch (InterruptedException e) {
              e.printStackTrace();
            }
            sparkRInterpreter.cancel(context);
          }
        };
        cancelThread.start();
        result = sparkRInterpreter.interpret("df <- as.DataFrame(faithful)\n" +
            "df1 <- dapplyCollect(df, function(x) " +
            "{ Sys.sleep(10); x <- cbind(x, x$waiting * 60) })", context);
        assertEquals(InterpreterResult.Code.ERROR, result.code());
        String message = result.message().get(0).getData();
        // 2 possibilities, sometimes livy doesn't return the real cancel exception
        assertTrue(message.contains("cancelled part of cancelled job group") ||
            message.contains("Job is cancelled"));
      } else {
        result = sparkRInterpreter.interpret("df <- createDataFrame(sqlContext, faithful)" +
            "\nhead(df)", context);
        assertEquals(InterpreterResult.Code.SUCCESS, result.code());
        assertEquals(1, result.message().size());
        assertTrue(result.message().get(0).getData().contains("eruptions waiting"));
      }

      // error
      result = sparkRInterpreter.interpret("cat(a)", context);
      assertEquals(InterpreterResult.Code.ERROR, result.code());
      assertEquals(InterpreterResult.Type.TEXT, result.message().get(0).getType());
      assertTrue(result.message().get(0).getData().contains("object 'a' not found"));
    } finally {
      sparkRInterpreter.close();
    }
  }

  @Test
  public void testLivyTutorialNote() throws IOException, InterpreterException {
    if (!checkPreCondition()) {
      return;
    }
    InterpreterGroup interpreterGroup = new InterpreterGroup("group_1");
    interpreterGroup.put("session_1", new ArrayList<Interpreter>());
    LazyOpenInterpreter sparkInterpreter = new LazyOpenInterpreter(
        new LivySparkInterpreter(properties));
    sparkInterpreter.setInterpreterGroup(interpreterGroup);
    interpreterGroup.get("session_1").add(sparkInterpreter);
    LazyOpenInterpreter sqlInterpreter = new LazyOpenInterpreter(
        new LivySparkSQLInterpreter(properties));
    interpreterGroup.get("session_1").add(sqlInterpreter);
    sqlInterpreter.setInterpreterGroup(interpreterGroup);
    sqlInterpreter.open();

    try {
      AuthenticationInfo authInfo = new AuthenticationInfo("user1");
      MyInterpreterOutputListener outputListener = new MyInterpreterOutputListener();
      InterpreterOutput output = new InterpreterOutput(outputListener);
      InterpreterContext context = new InterpreterContext("noteId", "paragraphId", "livy.sql",
          "title", "text", authInfo, null, null, null, null, null, null, output);

      String p1 = IOUtils.toString(getClass().getResourceAsStream("/livy_tutorial_1.scala"));
      InterpreterResult result = sparkInterpreter.interpret(p1, context);
      assertEquals(InterpreterResult.Code.SUCCESS, result.code());

      String p2 = IOUtils.toString(getClass().getResourceAsStream("/livy_tutorial_2.sql"));
      result = sqlInterpreter.interpret(p2, context);
      assertEquals(InterpreterResult.Code.SUCCESS, result.code());
      assertEquals(InterpreterResult.Type.TABLE, result.message().get(0).getType());
    } finally {
      sparkInterpreter.close();
      sqlInterpreter.close();
    }
  }

  @Test
  public void testSharedInterpreter() throws InterpreterException {
    if (!checkPreCondition()) {
      return;
    }
    InterpreterGroup interpreterGroup = new InterpreterGroup("group_1");
    interpreterGroup.put("session_1", new ArrayList<Interpreter>());
    LazyOpenInterpreter sparkInterpreter = new LazyOpenInterpreter(
        new LivySparkInterpreter(properties));
    sparkInterpreter.setInterpreterGroup(interpreterGroup);
    interpreterGroup.get("session_1").add(sparkInterpreter);

    LazyOpenInterpreter sqlInterpreter = new LazyOpenInterpreter(
        new LivySparkSQLInterpreter(properties));
    interpreterGroup.get("session_1").add(sqlInterpreter);
    sqlInterpreter.setInterpreterGroup(interpreterGroup);

    LazyOpenInterpreter pysparkInterpreter = new LazyOpenInterpreter(
        new LivyPySparkInterpreter(properties));
    interpreterGroup.get("session_1").add(pysparkInterpreter);
    pysparkInterpreter.setInterpreterGroup(interpreterGroup);

    LazyOpenInterpreter sparkRInterpreter = new LazyOpenInterpreter(
        new LivySparkRInterpreter(properties));
    interpreterGroup.get("session_1").add(sparkRInterpreter);
    sparkRInterpreter.setInterpreterGroup(interpreterGroup);

    LazyOpenInterpreter sharedInterpreter = new LazyOpenInterpreter(
        new LivySharedInterpreter(properties));
    interpreterGroup.get("session_1").add(sharedInterpreter);
    sharedInterpreter.setInterpreterGroup(interpreterGroup);

    sparkInterpreter.open();
    sqlInterpreter.open();
    pysparkInterpreter.open();
    sparkRInterpreter.open();

    try {
      AuthenticationInfo authInfo = new AuthenticationInfo("user1");
      MyInterpreterOutputListener outputListener = new MyInterpreterOutputListener();
      InterpreterOutput output = new InterpreterOutput(outputListener);
      InterpreterContext context = new InterpreterContext("noteId", "paragraphId", "livy.sql",
          "title", "text", authInfo, null, null, null, null, null, null, output);
      // detect spark version
      InterpreterResult result = sparkInterpreter.interpret("sc.version", context);
      assertEquals(InterpreterResult.Code.SUCCESS, result.code());
      assertEquals(1, result.message().size());

      boolean isSpark2 = isSpark2((BaseLivyInterpreter) sparkInterpreter.getInnerInterpreter(), context);

      if (!isSpark2) {
        result = sparkInterpreter.interpret(
            "val df=sqlContext.createDataFrame(Seq((\"hello\",20))).toDF(\"col_1\", \"col_2\")\n"
                + "df.collect()", context);
        assertEquals(InterpreterResult.Code.SUCCESS, result.code());
        assertEquals(1, result.message().size());
        assertTrue(result.message().get(0).getData()
            .contains("Array[org.apache.spark.sql.Row] = Array([hello,20])"));
        sparkInterpreter.interpret("df.registerTempTable(\"df\")", context);

        // access table from pyspark
        result = pysparkInterpreter.interpret("sqlContext.sql(\"select * from df\").show()", context);
        assertEquals(InterpreterResult.Code.SUCCESS, result.code());
        assertEquals(1, result.message().size());
        assertTrue(result.message().get(0).getData()
            .contains("+-----+-----+\n" +
                "|col_1|col_2|\n" +
                "+-----+-----+\n" +
                "|hello|   20|\n" +
                "+-----+-----+"));

        // access table from sparkr
        result = sparkRInterpreter.interpret("head(sql(sqlContext, \"select * from df\"))", context);
        assertEquals(InterpreterResult.Code.SUCCESS, result.code());
        assertEquals(1, result.message().size());
        assertTrue(result.message().get(0).getData().contains("col_1 col_2\n1 hello    20"));
      } else {
        result = sparkInterpreter.interpret(
            "val df=spark.createDataFrame(Seq((\"hello\",20))).toDF(\"col_1\", \"col_2\")\n"
                + "df.collect()", context);
        assertEquals(InterpreterResult.Code.SUCCESS, result.code());
        assertEquals(1, result.message().size());
        assertTrue(result.message().get(0).getData()
            .contains("Array[org.apache.spark.sql.Row] = Array([hello,20])"));
        sparkInterpreter.interpret("df.registerTempTable(\"df\")", context);

        // access table from pyspark
        result = pysparkInterpreter.interpret("spark.sql(\"select * from df\").show()", context);
        assertEquals(InterpreterResult.Code.SUCCESS, result.code());
        assertEquals(1, result.message().size());
        assertTrue(result.message().get(0).getData()
            .contains("+-----+-----+\n" +
                "|col_1|col_2|\n" +
                "+-----+-----+\n" +
                "|hello|   20|\n" +
                "+-----+-----+"));

        // access table from sparkr
        result = sparkRInterpreter.interpret("head(sql(\"select * from df\"))", context);
        assertEquals(InterpreterResult.Code.SUCCESS, result.code());
        assertEquals(1, result.message().size());
        assertTrue(result.message().get(0).getData().contains("col_1 col_2\n1 hello    20"));
      }
<<<<<<< HEAD
=======

      // test plotting of python
      result = pysparkInterpreter.interpret(
          "import matplotlib.pyplot as plt\n" +
          "plt.switch_backend('agg')\n" +
          "data=[1,2,3,4]\n" +
          "plt.figure()\n" +
          "plt.plot(data)\n" +
          "%matplot plt", context);
      assertEquals(InterpreterResult.Code.SUCCESS, result.code());
      assertEquals(1, result.message().size());
      assertEquals(InterpreterResult.Type.IMG, result.message().get(0).getType());

      // test plotting of R
      result = sparkRInterpreter.interpret(
          "hist(mtcars$mpg)", context);
      assertEquals(InterpreterResult.Code.SUCCESS, result.code());
      assertEquals(1, result.message().size());
      assertEquals(InterpreterResult.Type.IMG, result.message().get(0).getType());

>>>>>>> 8b2259cf
    } finally {
      sparkInterpreter.close();
      sqlInterpreter.close();
    }
  }

  private boolean isSpark2(BaseLivyInterpreter interpreter, InterpreterContext context) {
    InterpreterResult result = null;
    if (interpreter instanceof LivySparkRInterpreter) {
      result = interpreter.interpret("sparkR.session()", context);
      // SparkRInterpreter would always return SUCCESS, it is due to bug of LIVY-313
      if (result.message().get(0).getData().contains("Error")) {
        return false;
      } else {
        return true;
      }
    } else {
      result = interpreter.interpret("spark", context);
      if (result.code() == InterpreterResult.Code.SUCCESS) {
        return true;
      } else {
        return false;
      }
    }
  }

  public static class MyInterpreterOutputListener implements InterpreterOutputListener {
    @Override
    public void onAppend(int index, InterpreterResultMessageOutput out, byte[] line) {
    }

    @Override
    public void onUpdate(int index, InterpreterResultMessageOutput out) {

    }

    @Override
    public void onUpdateAll(InterpreterOutput out) {

    }
  }
}<|MERGE_RESOLUTION|>--- conflicted
+++ resolved
@@ -750,8 +750,6 @@
         assertEquals(1, result.message().size());
         assertTrue(result.message().get(0).getData().contains("col_1 col_2\n1 hello    20"));
       }
-<<<<<<< HEAD
-=======
 
       // test plotting of python
       result = pysparkInterpreter.interpret(
@@ -772,7 +770,6 @@
       assertEquals(1, result.message().size());
       assertEquals(InterpreterResult.Type.IMG, result.message().get(0).getType());
 
->>>>>>> 8b2259cf
     } finally {
       sparkInterpreter.close();
       sqlInterpreter.close();
