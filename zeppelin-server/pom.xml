<?xml version="1.0" encoding="UTF-8"?>
<!--
  ~ Licensed to the Apache Software Foundation (ASF) under one or more
  ~ contributor license agreements.  See the NOTICE file distributed with
  ~ this work for additional information regarding copyright ownership.
  ~ The ASF licenses this file to You under the Apache License, Version 2.0
  ~ (the "License"); you may not use this file except in compliance with
  ~ the License.  You may obtain a copy of the License at
  ~
  ~    http://www.apache.org/licenses/LICENSE-2.0
  ~
  ~ Unless required by applicable law or agreed to in writing, software
  ~ distributed under the License is distributed on an "AS IS" BASIS,
  ~ WITHOUT WARRANTIES OR CONDITIONS OF ANY KIND, either express or implied.
  ~ See the License for the specific language governing permissions and
  ~ limitations under the License.
  -->

<project xmlns="http://maven.apache.org/POM/4.0.0" xmlns:xsi="http://www.w3.org/2001/XMLSchema-instance" xsi:schemaLocation="http://maven.apache.org/POM/4.0.0 http://maven.apache.org/maven-v4_0_0.xsd">
  <modelVersion>4.0.0</modelVersion>

  <parent>
    <artifactId>zeppelin</artifactId>
    <groupId>org.apache.zeppelin</groupId>
    <version>0.9.0-SNAPSHOT</version>
    <relativePath>..</relativePath>
  </parent>

  <groupId>org.apache.zeppelin</groupId>
  <artifactId>zeppelin-server</artifactId>
  <packaging>jar</packaging>
  <version>0.9.0-SNAPSHOT</version>
  <name>Zeppelin: Server</name>

  <properties>

    <!--library versions-->
    <commons.httpclient.version>4.3.6</commons.httpclient.version>
    <jersey.version>2.22.2</jersey.version>
    <quartz.scheduler.version>2.2.1</quartz.scheduler.version>
    <jersey.servlet.version>1.13</jersey.servlet.version>
    <javax.ws.rsapi.version>2.0.1</javax.ws.rsapi.version>
    <libpam4j.version>1.8</libpam4j.version>
    <jna.version>4.1.0</jna.version>

    <!--test library versions-->
    <selenium.java.version>2.48.2</selenium.java.version>
    <xml.apis.version>1.4.01</xml.apis.version>
    <powermock.version>1.6.6</powermock.version>

    <!--plugin library versions-->
    <plugin.failsafe.version>2.16</plugin.failsafe.version>
    <plugin.scala.version>2.15.2</plugin.scala.version>
    <plugin.scalatest.version>1.0</plugin.scalatest.version>
  </properties>

  <dependencyManagement>
    <dependencies>
      <dependency>
        <groupId>org.scala-lang</groupId>
        <artifactId>scala-library</artifactId>
        <version>${scala.version}</version>
      </dependency>

      <dependency>
        <groupId>org.scala-lang</groupId>
        <artifactId>scala-compiler</artifactId>
        <version>${scala.version}</version>
      </dependency>

      <dependency>
        <groupId>org.scala-lang</groupId>
        <artifactId>scala-reflect</artifactId>
        <version>${scala.version}</version>
      </dependency>

      <dependency>
        <groupId>org.scala-lang</groupId>
        <artifactId>scalap</artifactId>
        <version>${scala.version}</version>
      </dependency>
    </dependencies>
  </dependencyManagement>

  <dependencies>

    <dependency>
      <groupId>${project.groupId}</groupId>
      <artifactId>zeppelin-zengine</artifactId>
      <version>${project.version}</version>
      <exclusions>
        <exclusion>
          <groupId>com.fasterxml.jackson.core</groupId>
          <artifactId>jackson-databind</artifactId>
        </exclusion>
        <exclusion>
          <groupId>com.sun.jersey</groupId>
          <artifactId>jersey-core</artifactId>
        </exclusion>
        <exclusion>
          <groupId>com.sun.jersey</groupId>
          <artifactId>jersey-json</artifactId>
        </exclusion>
        <exclusion>
          <groupId>com.sun.jersey</groupId>
          <artifactId>jersey-server</artifactId>
        </exclusion>
      </exclusions>
    </dependency>

    <dependency>
      <groupId>org.slf4j</groupId>
      <artifactId>slf4j-api</artifactId>
    </dependency>

    <dependency>
      <groupId>org.slf4j</groupId>
      <artifactId>slf4j-log4j12</artifactId>
    </dependency>

    <dependency>
      <groupId>org.glassfish.jersey.core</groupId>
      <artifactId>jersey-client</artifactId>
      <version>${jersey.version}</version>
      <exclusions>
        <exclusion>
          <groupId>javax.annotation</groupId>
          <artifactId>javax.annotation-api</artifactId>
        </exclusion>
      </exclusions>
    </dependency>
    <dependency>
      <groupId>org.glassfish.jersey.containers</groupId>
      <artifactId>jersey-container-servlet-core</artifactId>
      <version>${jersey.version}</version>
    </dependency>
    <dependency>
      <groupId>org.glassfish.jersey.media</groupId>
      <artifactId>jersey-media-json-jackson</artifactId>
      <version>${jersey.version}</version>
      <exclusions>
        <exclusion>
          <groupId>com.fasterxml.jackson.core</groupId>
          <artifactId>jackson-annotations</artifactId>
        </exclusion>
      </exclusions>
    </dependency>
    <dependency>
      <groupId>org.glassfish.jersey.core</groupId>
      <artifactId>jersey-server</artifactId>
      <version>${jersey.version}</version>
    </dependency>

    <dependency>
      <groupId>javax.ws.rs</groupId>
      <artifactId>javax.ws.rs-api</artifactId>
      <version>${javax.ws.rsapi.version}</version>
    </dependency>

    <dependency>
      <groupId>commons-collections</groupId>
      <artifactId>commons-collections</artifactId>
    </dependency>

    <dependency>
      <groupId>org.apache.shiro</groupId>
      <artifactId>shiro-core</artifactId>
    </dependency>

    <dependency>
      <groupId>org.apache.shiro</groupId>
      <artifactId>shiro-web</artifactId>
    </dependency>

    <dependency>
      <groupId>org.kohsuke</groupId>
      <artifactId>libpam4j</artifactId>
      <version>${libpam4j.version}</version>
      <exclusions>
        <exclusion>
          <groupId>net.java.dev.jna</groupId>
          <artifactId>jna</artifactId>
        </exclusion>
      </exclusions>
    </dependency>

    <dependency>
      <groupId>net.java.dev.jna</groupId>
      <artifactId>jna</artifactId>
      <version>${jna.version}</version>
    </dependency>

    <!-- Needed for dependency conergence -->
    <dependency>
      <groupId>com.fasterxml.jackson.core</groupId>
      <artifactId>jackson-annotations</artifactId>
      <version>2.5.4</version>
    </dependency>

    <dependency>
      <groupId>org.eclipse.jetty</groupId>
      <artifactId>jetty-webapp</artifactId>
      <version>${jetty.version}</version>
    </dependency>
    <dependency>
      <groupId>org.eclipse.jetty.websocket</groupId>
      <artifactId>websocket-server</artifactId>
      <version>${jetty.version}</version>
    </dependency>

    <dependency>
      <groupId>com.google.code.gson</groupId>
      <artifactId>gson</artifactId>
    </dependency>

    <dependency>
      <groupId>com.nimbusds</groupId>
      <artifactId>nimbus-jose-jwt</artifactId>
      <version>4.41.2</version>
    </dependency>

    <dependency>
      <groupId>org.quartz-scheduler</groupId>
      <artifactId>quartz</artifactId>
      <version>${quartz.scheduler.version}</version>
    </dependency>

    <dependency>
      <groupId>org.scala-lang</groupId>
      <artifactId>scala-library</artifactId>
      <version>${scala.version}</version>
    </dependency>

    <dependency>
      <groupId>org.scala-lang</groupId>
      <artifactId>scala-compiler</artifactId>
      <version>${scala.version}</version>
    </dependency>

    <dependency>
      <groupId>org.scala-lang</groupId>
      <artifactId>scala-reflect</artifactId>
      <version>${scala.version}</version>
    </dependency>

    <!--test libraries-->
    <dependency>
      <groupId>junit</groupId>
      <artifactId>junit</artifactId>
      <scope>test</scope>
    </dependency>

    <dependency>
      <groupId>org.mockito</groupId>
      <artifactId>mockito-all</artifactId>
      <scope>test</scope>
    </dependency>

    <dependency>
      <groupId>org.scalatest</groupId>
      <artifactId>scalatest_${scala.binary.version}</artifactId>
      <version>${scalatest.version}</version>
      <scope>test</scope>
      <exclusions>
        <exclusion>
          <groupId>org.scala-lang.modules</groupId>
          <artifactId>scala-xml_${scala.binary.version}</artifactId>
        </exclusion>
      </exclusions>
    </dependency>

    <dependency>
      <groupId>org.seleniumhq.selenium</groupId>
      <artifactId>selenium-java</artifactId>
      <version>${selenium.java.version}</version>
      <scope>test</scope>
      <exclusions>
        <exclusion>
          <groupId>org.seleniumhq.selenium</groupId>
          <artifactId>selenium-android-driver</artifactId>
        </exclusion>
        <exclusion>
          <groupId>commons-logging</groupId>
          <artifactId>commons-logging</artifactId>
        </exclusion>
        <exclusion>
          <groupId>xml-apis</groupId>
          <artifactId>xml-apis</artifactId>
        </exclusion>
        <exclusion>
          <groupId>org.eclipse.jetty.websocket</groupId>
          <artifactId>websocket-client</artifactId>
        </exclusion>
        <exclusion>
          <groupId>net.java.dev.jna</groupId>
          <artifactId>jna</artifactId>
        </exclusion>
        <exclusion>
          <groupId>org.apache.commons</groupId>
          <artifactId>commons-lang3</artifactId>
        </exclusion>
        <exclusion>
          <groupId>com.google.guava</groupId>
          <artifactId>guava</artifactId>
        </exclusion>
      </exclusions>
    </dependency>

    <dependency> <!-- because there are two of them above  -->
      <groupId>xml-apis</groupId>
      <artifactId>xml-apis</artifactId>
      <version>${xml.apis.version}</version>
      <scope>test</scope>
    </dependency>

      <dependency>
        <groupId>org.powermock</groupId>
        <artifactId>powermock-module-junit4</artifactId>
        <version>${powermock.version}</version>
        <scope>test</scope>
        <exclusions>
          <exclusion>
            <groupId>org.javassist</groupId>
            <artifactId>javassist</artifactId>
          </exclusion>
        </exclusions>
      </dependency>
      <dependency>
        <groupId>org.powermock</groupId>
        <artifactId>powermock-api-mockito</artifactId>
        <version>${powermock.version}</version>
        <scope>test</scope>
        <exclusions>
          <exclusion>
            <groupId>org.hamcrest</groupId>
            <artifactId>hamcrest-core</artifactId>
          </exclusion>
          <exclusion>
            <groupId>org.objenesis</groupId>
            <artifactId>objenesis</artifactId>
          </exclusion>
        </exclusions>
      </dependency>

<<<<<<< HEAD
    <!--<dependency>
=======
    <dependency>
>>>>>>> 8b2259cf
      <groupId>org.apache.zeppelin</groupId>
      <artifactId>zeppelin-zengine</artifactId>
      <version>${project.version}</version>
      <classifier>tests</classifier>
      <scope>test</scope>
<<<<<<< HEAD
    </dependency>-->
=======
    </dependency>
>>>>>>> 8b2259cf

  </dependencies>
  <build>
    <plugins>
      <plugin>
        <artifactId>maven-failsafe-plugin</artifactId>
        <version>${plugin.failsafe.version}</version>
        <executions>
          <execution>
            <goals>
              <goal>integration-test</goal>
              <goal>verify</goal>
            </goals>
          </execution>
        </executions>
        <configuration>
          <argLine>-Xmx2048m</argLine>
        </configuration>
      </plugin>

      <plugin>
        <artifactId>maven-surefire-plugin</artifactId>
        <version>${plugin.surefire.version}</version>
        <configuration combine.children="append">
          <argLine>-Xmx2g -Xms1g -Dfile.encoding=UTF-8</argLine>
          <excludes>
            <exclude>${tests.to.exclude}</exclude>
          </excludes>
          <environmentVariables>
            <ZEPPELIN_FORCE_STOP>1</ZEPPELIN_FORCE_STOP>
          </environmentVariables>
        </configuration>
      </plugin>


      <plugin>
        <groupId>org.scala-tools</groupId>
        <artifactId>maven-scala-plugin</artifactId>
        <version>${plugin.scala.version}</version>
        <executions>
          <execution>
            <goals>
              <goal>testCompile</goal>
            </goals>
          </execution>
        </executions>
      </plugin>

      <plugin>
        <groupId>org.scalatest</groupId>
        <artifactId>scalatest-maven-plugin</artifactId>
        <version>${plugin.scalatest.version}</version>
        <configuration>
          <stderr/>
          <systemProperties>
            <spark.testing>1</spark.testing>
          </systemProperties>
        </configuration>
        <executions>
          <execution>
            <id>test</id>
            <phase>integration-test</phase>
            <goals>
              <goal>test</goal>
            </goals>
          </execution>
        </executions>
      </plugin>

      <plugin>
        <groupId>org.apache.maven.plugins</groupId>
        <artifactId>maven-antrun-plugin</artifactId>
        <executions>
          <execution>
            <id>start-zeppelin</id>
            <phase>pre-integration-test</phase>
            <configuration>
              <target unless="skipTests">
                <exec executable="./zeppelin-daemon.sh" dir="${zeppelin.daemon.package.base}" spawn="true">
                  <arg value="start" />
                </exec>
              </target>
            </configuration>
            <goals>
              <goal>run</goal>
            </goals>
          </execution>

          <execution>
            <id>stop-zeppelin</id>
            <phase>post-integration-test</phase>
            <configuration>
              <target unless="skipTests">
                <exec executable="./zeppelin-daemon.sh" dir="${zeppelin.daemon.package.base}" spawn="false">
                  <arg value="stop" />
                </exec>
              </target>
            </configuration>
            <goals>
              <goal>run</goal>
            </goals>
          </execution>
        </executions>
      </plugin>

      <plugin>
        <groupId>org.apache.maven.plugins</groupId>
        <artifactId>maven-dependency-plugin</artifactId>
      </plugin>

    </plugins>
  </build>

  <profiles>
    <profile>
      <id>scala-2.11</id>
      <dependencyManagement>
        <dependencies>
          <dependency>
            <groupId>org.scala-lang.modules</groupId>
            <artifactId>scala-xml_${scala.binary.version}</artifactId>
            <version>1.0.2</version>
          </dependency>
        </dependencies>
      </dependencyManagement>
    </profile>
    <profile>
      <id>using-source-tree</id>
      <activation>
        <activeByDefault>true</activeByDefault>
      </activation>
      <properties>
        <zeppelin.daemon.package.base>
	        ../bin
        </zeppelin.daemon.package.base>
      </properties>
    </profile>

    <profile>
      <id>using-packaged-distr</id>
      <activation>
        <activeByDefault>false</activeByDefault>
      </activation>
      <properties>
        <zeppelin.daemon.package.base>
	        ../zeppelin-distribution/target/zeppelin-${project.version}/zeppelin-${project.version}/bin
        </zeppelin.daemon.package.base>
      </properties>
    </profile>
  </profiles>

</project><|MERGE_RESOLUTION|>--- conflicted
+++ resolved
@@ -341,23 +341,6 @@
           </exclusion>
         </exclusions>
       </dependency>
-
-<<<<<<< HEAD
-    <!--<dependency>
-=======
-    <dependency>
->>>>>>> 8b2259cf
-      <groupId>org.apache.zeppelin</groupId>
-      <artifactId>zeppelin-zengine</artifactId>
-      <version>${project.version}</version>
-      <classifier>tests</classifier>
-      <scope>test</scope>
-<<<<<<< HEAD
-    </dependency>-->
-=======
-    </dependency>
->>>>>>> 8b2259cf
-
   </dependencies>
   <build>
     <plugins>
