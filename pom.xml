--- conflicted
+++ resolved
@@ -331,14 +331,8 @@
         <artifactId>maven-compiler-plugin</artifactId>
         <version>${plugin.compiler.version}</version>
         <configuration>
-<<<<<<< HEAD
-          <source>1.8</source>
-          <target>1.8</target>
-          <compilerArgument>-proc:none</compilerArgument>
-=======
           <source>${java.version}</source>
           <target>${java.version}</target>
->>>>>>> a30d190b
         </configuration>
       </plugin>
 
