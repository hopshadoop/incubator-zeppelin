<?xml version="1.0" encoding="UTF-8"?>
<!--
  ~ Licensed to the Apache Software Foundation (ASF) under one or more
  ~ contributor license agreements.  See the NOTICE file distributed with
  ~ this work for additional information regarding copyright ownership.
  ~ The ASF licenses this file to You under the Apache License, Version 2.0
  ~ (the "License"); you may not use this file except in compliance with
  ~ the License.  You may obtain a copy of the License at
  ~
  ~    http://www.apache.org/licenses/LICENSE-2.0
  ~
  ~ Unless required by applicable law or agreed to in writing, software
  ~ distributed under the License is distributed on an "AS IS" BASIS,
  ~ WITHOUT WARRANTIES OR CONDITIONS OF ANY KIND, either express or implied.
  ~ See the License for the specific language governing permissions and
  ~ limitations under the License.
  -->

<project xmlns="http://maven.apache.org/POM/4.0.0" xmlns:xsi="http://www.w3.org/2001/XMLSchema-instance"
         xsi:schemaLocation="http://maven.apache.org/POM/4.0.0 http://maven.apache.org/maven-v4_0_0.xsd">

  <modelVersion>4.0.0</modelVersion>

  <groupId>org.apache.zeppelin</groupId>
  <artifactId>zeppelin</artifactId>
  <packaging>pom</packaging>
  <version>0.9.0-SNAPSHOT</version>
  <name>Zeppelin</name>
  <description>Zeppelin project</description>
  <url>http://zeppelin.apache.org</url>

  <parent>
    <groupId>org.apache</groupId>
    <artifactId>apache</artifactId>
    <version>17</version>
  </parent>

  <licenses>
    <license>
      <name>The Apache Software License, Version 2.0</name>
      <url>http://www.apache.org/licenses/LICENSE-2.0.txt</url>
      <distribution>repo</distribution>
    </license>
  </licenses>

  <scm>
    <url>https://git-wip-us.apache.org/repos/asf/zeppelin.git</url>
    <connection>scm:git:https://git-wip-us.apache.org/repos/asf/zeppelin.git</connection>
    <developerConnection>scm:git:https://git-wip-us.apache.org/repos/asf/zeppelin.git</developerConnection>
  </scm>

  <inceptionYear>2013</inceptionYear>

  <modules>
    <module>interpreter-parent</module>
    <module>zeppelin-interpreter</module>
    <module>zeppelin-zengine</module>
    <module>zeppelin-display</module>
    <module>groovy</module>
    <module>spark</module>
    <module>markdown</module>
    <module>angular</module>
    <module>shell</module>
    <module>livy</module>
    <module>hbase</module>
    <module>pig</module>
    <module>jdbc</module>
    <!--<module>hops-hive</module>-->
    <module>file</module>
    <module>flink</module>
    <module>ignite</module>
    <module>kylin</module>
    <module>python</module>
    <module>lens</module>
    <module>cassandra</module>
    <module>elasticsearch</module>
    <module>bigquery</module>
    <module>alluxio</module>
    <module>scio</module>
    <module>neo4j</module>
    <module>sap</module>
    <module>zeppelin-web</module>
    <module>zeppelin-server</module>
    <module>zeppelin-jupyter</module>
    <module>zeppelin-distribution</module>
  </modules>

  <properties>
    <!-- language versions -->
    <java.version>1.7</java.version>
<<<<<<< HEAD
    <scala.version>2.11.7</scala.version>
    <scala.binary.version>2.11</scala.binary.version>
=======
    <scala.version>2.10.5</scala.version>
    <scala.binary.version>2.10</scala.binary.version>
>>>>>>> 8b2259cf
    <scalatest.version>2.2.4</scalatest.version>
    <scalacheck.version>1.12.5</scalacheck.version>

    <!-- frontend maven plugin related versions-->
    <node.version>v8.9.3</node.version>
    <npm.version>5.5.1</npm.version>
    <plugin.frontend.version>1.3</plugin.frontend.version>

    <!-- common library versions -->
    <slf4j.version>1.7.10</slf4j.version>
    <log4j.version>1.2.17</log4j.version>
    <libthrift.version>0.9.2</libthrift.version>
    <gson.version>2.2</gson.version>
    <gson-extras.version>0.2.1</gson-extras.version>
    <jetty.version>9.2.15.v20160210</jetty.version>
    <httpcomponents.core.version>4.4.1</httpcomponents.core.version>
    <httpcomponents.client.version>4.5.1</httpcomponents.client.version>
    <httpcomponents.asyncclient.version>4.0.2</httpcomponents.asyncclient.version>
    <commons.lang.version>2.5</commons.lang.version>
    <commons.configuration.version>1.9</commons.configuration.version>
    <commons.codec.version>1.5</commons.codec.version>
    <commons.io.version>2.4</commons.io.version>
    <commons.collections.version>3.2.1</commons.collections.version>
    <commons.logging.version>1.1.1</commons.logging.version>
    <commons.cli.version>1.3.1</commons.cli.version>
    <shiro.version>1.3.2</shiro.version>

    <!-- test library versions -->
    <junit.version>4.12</junit.version>
    <mockito.version>1.10.19</mockito.version>
    <assertj.version>1.7.0</assertj.version>
    <powermock.version>1.6.4</powermock.version>

    <!-- plugin versions -->
    <plugin.compiler.version>3.1</plugin.compiler.version>
    <plugin.resource.version>2.7</plugin.resource.version>
    <plugin.dependency.version>2.8</plugin.dependency.version>
    <plugin.jar.version>2.4</plugin.jar.version>
    <plugin.remote.resource.version>1.5</plugin.remote.resource.version>
    <plugin.scm.version>1.8.1</plugin.scm.version>
    <plugin.enforcer.version>1.3.1</plugin.enforcer.version>
    <plugin.checkstyle.version>2.13</plugin.checkstyle.version>
    <plugin.surefire.version>2.17</plugin.surefire.version>
    <plugin.assembly.version>3.0.0</plugin.assembly.version>
    <plugin.exec.version>1.2.1</plugin.exec.version>
    <plugin.cobertura.version>2.7</plugin.cobertura.version>
    <plugin.clean.version>2.6.1</plugin.clean.version>
    <plugin.lifecycle.mapping.version>1.0.0</plugin.lifecycle.mapping.version>
    <plugin.antrun.version>1.7</plugin.antrun.version>
    <plugin.download.version>1.3.0</plugin.download.version>
    <plugin.deploy.version>2.8.2</plugin.deploy.version>

    <PermGen>64m</PermGen>
    <MaxPermGen>512m</MaxPermGen>

    <!-- to be able to exclude some tests using command line -->
    <tests.to.exclude/>
  </properties>

  <dependencyManagement>
    <dependencies>
      <!-- Logging -->
      <dependency>
        <groupId>org.slf4j</groupId>
        <artifactId>slf4j-api</artifactId>
        <version>${slf4j.version}</version>
      </dependency>

      <dependency>
        <groupId>org.slf4j</groupId>
        <artifactId>slf4j-log4j12</artifactId>
        <version>${slf4j.version}</version>
      </dependency>

      <dependency>
        <groupId>log4j</groupId>
        <artifactId>log4j</artifactId>
        <version>${log4j.version}</version>
      </dependency>

      <dependency>
        <groupId>org.apache.thrift</groupId>
        <artifactId>libthrift</artifactId>
        <version>${libthrift.version}</version>
      </dependency>

      <dependency>
        <groupId>org.apache.httpcomponents</groupId>
        <artifactId>httpcore</artifactId>
        <version>${httpcomponents.core.version}</version>
      </dependency>

      <dependency>
        <groupId>org.apache.httpcomponents</groupId>
        <artifactId>httpclient</artifactId>
        <version>${httpcomponents.client.version}</version>
      </dependency>

      <dependency>
        <groupId>org.apache.httpcomponents</groupId>
        <artifactId>httpasyncclient</artifactId>
        <version>${httpcomponents.asyncclient.version}</version>
      </dependency>

      <dependency>
        <groupId>commons-lang</groupId>
        <artifactId>commons-lang</artifactId>
        <version>${commons.lang.version}</version>
      </dependency>

      <dependency>
        <groupId>com.google.code.gson</groupId>
        <artifactId>gson</artifactId>
        <version>${gson.version}</version>
      </dependency>

      <dependency>
        <groupId>org.danilopianini</groupId>
        <artifactId>gson-extras</artifactId>
        <version>${gson-extras.version}</version>
      </dependency>

      <dependency>
        <groupId>commons-configuration</groupId>
        <artifactId>commons-configuration</artifactId>
        <version>${commons.configuration.version}</version>
      </dependency>

      <dependency>
        <groupId>commons-codec</groupId>
        <artifactId>commons-codec</artifactId>
        <version>${commons.codec.version}</version>
      </dependency>

      <dependency>
        <groupId>commons-io</groupId>
        <artifactId>commons-io</artifactId>
        <version>${commons.io.version}</version>
      </dependency>

      <dependency>
        <groupId>commons-collections</groupId>
        <artifactId>commons-collections</artifactId>
        <version>${commons.collections.version}</version>
      </dependency>

      <dependency>
        <groupId>commons-logging</groupId>
        <artifactId>commons-logging</artifactId>
        <version>${commons.logging.version}</version>
      </dependency>

      <dependency>
        <groupId>commons-cli</groupId>
        <artifactId>commons-cli</artifactId>
        <version>${commons.cli.version}</version>
      </dependency>

      <!-- Apache Shiro -->
      <dependency>
        <groupId>org.apache.shiro</groupId>
        <artifactId>shiro-core</artifactId>
        <version>${shiro.version}</version>
      </dependency>
      <dependency>
        <groupId>org.apache.shiro</groupId>
        <artifactId>shiro-web</artifactId>
        <version>${shiro.version}</version>
      </dependency>
      <dependency>
        <groupId>org.apache.shiro</groupId>
        <artifactId>shiro-config-core</artifactId>
        <version>${shiro.version}</version>
      </dependency>

      <!-- Test libraries -->
      <dependency>
        <groupId>junit</groupId>
        <artifactId>junit</artifactId>
        <version>${junit.version}</version>
        <scope>test</scope>
      </dependency>

      <dependency>
        <groupId>org.assertj</groupId>
        <artifactId>assertj-core</artifactId>
        <version>${assertj.version}</version>
        <scope>test</scope>
      </dependency>

      <dependency>
        <groupId>org.mockito</groupId>
        <artifactId>mockito-core</artifactId>
        <version>${mockito.version}</version>
        <scope>test</scope>
      </dependency>

      <dependency>
        <groupId>org.mockito</groupId>
        <artifactId>mockito-all</artifactId>
        <version>${mockito.version}</version>
        <scope>test</scope>
      </dependency>

      <dependency>
        <groupId>org.powermock</groupId>
        <artifactId>powermock-api-mockito</artifactId>
        <version>${powermock.version}</version>
        <scope>test</scope>
      </dependency>

      <dependency>
        <groupId>org.powermock</groupId>
        <artifactId>powermock-core</artifactId>
        <version>${powermock.version}</version>
        <scope>test</scope>
      </dependency>

      <dependency>
        <groupId>org.powermock</groupId>
        <artifactId>powermock-module-junit4</artifactId>
        <version>${powermock.version}</version>
        <scope>test</scope>
      </dependency>

      <dependency>
        <groupId>org.powermock</groupId>
        <artifactId>powermock-reflect</artifactId>
        <version>${powermock.version}</version>
        <scope>test</scope>
      </dependency>

    </dependencies>
  </dependencyManagement>

  <build>
    <plugins>
      <plugin>
        <artifactId>maven-compiler-plugin</artifactId>
        <version>${plugin.compiler.version}</version>
        <configuration>
          <source>${java.version}</source>
          <target>${java.version}</target>
        </configuration>
      </plugin>

      <plugin>
        <groupId>org.codehaus.mojo</groupId>
        <artifactId>flatten-maven-plugin</artifactId>
        <version>1.0.0</version>
        <configuration>
          <flattenMode>ossrh</flattenMode>
          <updatePomFile>true</updatePomFile>
        </configuration>
        <executions>
          <execution>
            <id>flatten</id>
            <phase>process-resources</phase>
            <goals>
              <goal>flatten</goal>
            </goals>
          </execution>
          <execution>
            <id>flatten.clean</id>
            <phase>clean</phase>
            <goals>
              <goal>clean</goal>
            </goals>
          </execution>
        </executions>
      </plugin>

      <!-- Test coverage plugin -->
      <plugin>
        <groupId>org.codehaus.mojo</groupId>
        <artifactId>cobertura-maven-plugin</artifactId>
        <configuration>
          <formats>
            <format>html</format>
          </formats>
        </configuration>
        <executions>
          <execution>
            <id>cobertura</id>
            <phase>install</phase>
            <goals>
              <goal>cobertura</goal>
            </goals>
            <configuration>
            </configuration>
          </execution>
        </executions>
      </plugin>

      <plugin>
        <groupId>org.apache.maven.plugins</groupId>
        <artifactId>maven-checkstyle-plugin</artifactId>
        <version>2.17</version>
        <configuration>
          <skip>true</skip>
          <failOnViolation>false</failOnViolation>
          <includeTestSourceDirectory>true</includeTestSourceDirectory>
          <sourceDirectories>${basedir}/src/main/java,${basedir}/src/main/scala</sourceDirectories>
          <testSourceDirectory>${basedir}/src/test/java</testSourceDirectory>
          <configLocation>_tools/checkstyle.xml</configLocation>
          <outputFile>${basedir}/target/checkstyle-output.xml</outputFile>
          <inputEncoding>${project.build.sourceEncoding}</inputEncoding>
          <outputEncoding>${project.reporting.outputEncoding}</outputEncoding>
        </configuration>
        <executions>
          <execution>
            <id>checkstyle-fail-build</id>
            <phase>validate</phase>
            <goals>
              <goal>check</goal>
            </goals>
            <configuration>
              <failOnViolation>true</failOnViolation>
              <excludes>org/apache/zeppelin/interpreter/thrift/*,org/apache/zeppelin/scio/avro/*,org/apache/zeppelin/python/proto/*</excludes>
            </configuration>
          </execution>
          <execution>
            <id>checkstyle-gen-html-report</id>
            <phase>install</phase>
            <goals>
              <goal>checkstyle-aggregate</goal>
            </goals>
            <configuration>
              <excludes>org/apache/zeppelin/interpreter/thrift/*,org/apache/zeppelin/scio/avro/*,org/apache/zeppelin/python/proto/*</excludes>
            </configuration>
          </execution>
        </executions>
      </plugin>

      <plugin>
        <artifactId>maven-resources-plugin</artifactId>
        <version>${plugin.resource.version}</version>
        <executions>
          <execution>
            <id>copy-resources</id>
            <phase>validate</phase>
            <goals>
              <goal>copy-resources</goal>
            </goals>
            <configuration>
              <outputDirectory>${basedir}/target/site</outputDirectory>
              <resources>
                <resource>
                  <directory>${basedir}/../_tools/site</directory>
                  <filtering>true</filtering>
                  <includes>
                    <include>**/*</include>
                  </includes>
                </resource>
              </resources>
            </configuration>
          </execution>
        </executions>
      </plugin>

      <plugin>
        <artifactId>maven-jar-plugin</artifactId>
        <version>${plugin.jar.version}</version>
        <configuration>
          <archive>
            <manifest>
              <addClasspath>true</addClasspath>
              <classpathPrefix>lib/</classpathPrefix>
              <mainClass>theMainClass</mainClass>
            </manifest>
          </archive>
        </configuration>
      </plugin>

      <plugin>
        <artifactId>maven-remote-resources-plugin</artifactId>
        <version>${plugin.remote.resource.version}</version>
        <executions>
          <execution>
            <id>process-remote-resources</id>
            <goals>
              <goal>process</goal>
            </goals>
            <configuration>
              <resourceBundles>
                <resourceBundle>org.apache:apache-jar-resource-bundle:1.0</resourceBundle>
              </resourceBundles>
            </configuration>
          </execution>
        </executions>
      </plugin>

      <plugin>
        <artifactId>maven-scm-plugin</artifactId>
        <version>${plugin.scm.version}</version>
        <configuration>
          <connectionType>developerConnection</connectionType>
          <scmVersion>branch-0.1</scmVersion>
          <scmVersionType>branch</scmVersionType>
        </configuration>
      </plugin>

      <plugin>
        <artifactId>maven-enforcer-plugin</artifactId>
        <version>${plugin.enforcer.version}</version>
        <executions>
          <execution>
            <id>enforce</id>
            <configuration>
              <rules>
                <DependencyConvergence/>
              </rules>
              <failFast>true</failFast>
            </configuration>
            <goals>
              <goal>enforce</goal>
            </goals>
          </execution>
        </executions>
      </plugin>

      <plugin>
        <groupId>org.apache.maven.plugins</groupId>
        <artifactId>maven-deploy-plugin</artifactId>
        <version>${plugin.deploy.version}</version>
      </plugin>

      <plugin>
        <groupId>pl.project13.maven</groupId>
        <artifactId>git-commit-id-plugin</artifactId>
        <version>2.2.2</version>
        <executions>
          <execution>
            <goals>
              <goal>revision</goal>
            </goals>
          </execution>
        </executions>
        <configuration>
          <skipPoms>false</skipPoms>
          <dotGitDirectory>${project.basedir}/.git</dotGitDirectory>
          <generateGitPropertiesFile>true</generateGitPropertiesFile>
          <generateGitPropertiesFilename>${project.build.outputDirectory}/git.properties</generateGitPropertiesFilename>
          <failOnNoGitDirectory>false</failOnNoGitDirectory>
          <dateFormat>yyyy-MM-dd HH:mm:ss</dateFormat>
        </configuration>
      </plugin>

    <!--TODO(alex): make part of the build and reconcile conflicts
    <plugin>
      <groupId>com.ning.maven.plugins</groupId>
      <artifactId>maven-duplicate-finder-plugin</artifactId>
      <version>1.0.4</version>
      <executions>
        <execution>
          <id>default</id>
          <phase>verify</phase>
          <goals>
            <goal>check</goal>
          </goals>
       </execution>
      </executions>
      <configuration>
        <failBuildInCaseOfConflict>true</failBuildInCaseOfConflict>
      </configuration>
    </plugin>
    -->
    </plugins>

    <pluginManagement>
      <plugins>
        <plugin>
          <groupId>org.apache.maven.plugins</groupId>
          <artifactId>maven-checkstyle-plugin</artifactId>
          <version>${plugin.checkstyle.version}</version>
        </plugin>

        <plugin>
          <artifactId>maven-dependency-plugin</artifactId>
          <version>${plugin.dependency.version}</version>
          <executions>
            <execution>
              <id>copy-dependencies</id>
              <phase>process-test-resources</phase>
              <goals>
                <goal>copy-dependencies</goal>
              </goals>
              <configuration>
                <outputDirectory>${project.build.directory}/lib</outputDirectory>
                <overWriteReleases>false</overWriteReleases>
                <overWriteSnapshots>false</overWriteSnapshots>
                <overWriteIfNewer>true</overWriteIfNewer>
                <includeScope>runtime</includeScope>
              </configuration>
            </execution>
          </executions>
        </plugin>

        <plugin>
          <artifactId>maven-surefire-plugin</artifactId>
          <version>${plugin.surefire.version}</version>
          <configuration combine.children="append">
            <argLine>-Xmx2g -Xms1g -Dfile.encoding=UTF-8</argLine>
            <excludes>
              <exclude>${tests.to.exclude}</exclude>
            </excludes>
          </configuration>
          <!-- <excludes> <exclude>**/itest/**</exclude> </excludes> <executions>
            <execution> <id>surefire-itest</id> <phase>integration-test</phase> <goals>
            <goal>test</goal> </goals> <configuration> <excludes> <exclude>none</exclude>
            </excludes> <includes> <include>**/itest/**</include> </includes> </configuration>
            </execution> </executions> -->
        </plugin>

        <plugin>
          <artifactId>maven-assembly-plugin</artifactId>
          <version>${plugin.assembly.version}</version>
        </plugin>

        <plugin>
          <groupId>org.codehaus.mojo</groupId>
          <artifactId>exec-maven-plugin</artifactId>
          <version>${plugin.exec.version}</version>
        </plugin>

        <plugin>
          <groupId>org.codehaus.mojo</groupId>
          <artifactId>cobertura-maven-plugin</artifactId>
          <version>${plugin.cobertura.version}</version>
        </plugin>

        <plugin>
          <groupId>org.apache.maven.plugins</groupId>
          <artifactId>maven-clean-plugin</artifactId>
          <version>${plugin.clean.version}</version>
          <configuration>
            <filesets>
              <fileset>
                <directory>interpreter</directory>
                <followSymlinks>false</followSymlinks>
                <excludes>
                  <exclude>lib/**</exclude>
                </excludes>
              </fileset>
            </filesets>
          </configuration>
        </plugin>

        <plugin>
          <groupId>org.codehaus.mojo</groupId>
          <artifactId>xml-maven-plugin</artifactId>
          <version>1.0.1</version>
          <executions>
            <execution>
              <phase>verify</phase>
              <goals>
                <goal>validate</goal>
              </goals>
            </execution>
          </executions>
          <configuration>
            <validationSets>
              <validationSet>
                <dir>${project.basedir}</dir>
                <includes>
                  <include>
                    pom.xml
                  </include>
                </includes>
                <systemId>_tools/maven-4.0.0.xsd</systemId>
              </validationSet>
            </validationSets>
          </configuration>
        </plugin>

        <plugin>
          <groupId>com.googlecode.maven-download-plugin</groupId>
          <artifactId>download-maven-plugin</artifactId>
          <version>${plugin.download.version}</version>
        </plugin>

        <plugin>
          <groupId>org.apache.maven.plugins</groupId>
          <artifactId>maven-antrun-plugin</artifactId>
          <version>${plugin.antrun.version}</version>
        </plugin>

        <!--This plugin's configuration is used to store Eclipse m2e settings
          only. It has no influence on the Maven build itself. -->
        <plugin>
          <groupId>org.eclipse.m2e</groupId>
          <artifactId>lifecycle-mapping</artifactId>
          <version>${plugin.lifecycle.mapping.version}</version>
          <configuration>
            <lifecycleMappingMetadata>
              <pluginExecutions>
                <pluginExecution>
                  <pluginExecutionFilter>
                    <groupId>
                      org.apache.maven.plugins
                    </groupId>
                    <artifactId>
                      maven-dependency-plugin
                    </artifactId>
                    <versionRange>
                      [2.8,)
                    </versionRange>
                    <goals>
                      <goal>copy-dependencies</goal>
                    </goals>
                  </pluginExecutionFilter>
                  <action>
                    <ignore/>
                  </action>
                </pluginExecution>
                <pluginExecution>
                  <pluginExecutionFilter>
                    <groupId>
                      org.apache.maven.plugins
                    </groupId>
                    <artifactId>
                      maven-checkstyle-plugin
                    </artifactId>
                    <versionRange>
                      [2.13,)
                    </versionRange>
                    <goals>
                      <goal>checkstyle</goal>
                      <goal>check</goal>
                    </goals>
                  </pluginExecutionFilter>
                  <action>
                    <ignore></ignore>
                  </action>
                </pluginExecution>
              </pluginExecutions>
            </lifecycleMappingMetadata>
          </configuration>
        </plugin>

      </plugins>
    </pluginManagement>
  </build>

  <profiles>
    <profile>
      <id>scala-2.10</id>
      <activation>
        <activeByDefault>false</activeByDefault>
      </activation>
      <properties>
        <scala.version>2.10.5</scala.version>
        <scala.binary.version>2.10</scala.binary.version>
      </properties>
    </profile>

    <profile>
      <id>scala-2.11</id>
      <properties>
        <scala.version>2.11.8</scala.version>
        <scala.binary.version>2.11</scala.binary.version>
      </properties>
    </profile>

    <profile>
      <id>vendor-repo</id>
      <repositories>
        <repository>
          <id>cloudera</id>
          <url>https://repository.cloudera.com/artifactory/cloudera-repos/</url>
        </repository>
      </repositories>
    </profile>

    <!-- Geode can be enabled by -Pgeode. see https://issues.apache.org/jira/browse/ZEPPELIN-375 -->
    <profile>
      <id>geode</id>
      <modules>
        <module>geode</module>
      </modules>
    </profile>

    <profile>
      <id>integration</id>
      <modules>
        <module>zeppelin-integration</module>
      </modules>
    </profile>

    <profile>
      <id>r</id>
      <modules>
        <module>r</module>
      </modules>
    </profile>

    <profile>
      <id>scalding</id>
      <modules>
        <module>scalding</module>
      </modules>
    </profile>

    <profile>
      <id>beam</id>
      <modules>
        <module>beam</module>
      </modules>
    </profile>

    <profile>
      <id>scio</id>
      <modules>
        <module>scio</module>
      </modules>
    </profile>

    <profile>
      <id>examples</id>
      <modules>
        <module>zeppelin-examples</module>
      </modules>
    </profile>

    <profile>
      <id>helium-dev</id>
      <modules>
        <module>helium-dev</module>
      </modules>
    </profile>

    <profile>
      <id>build-distr</id>
      <activation>
        <activeByDefault>false</activeByDefault>
      </activation>
      <build>
        <pluginManagement>
          <plugins>

            <plugin>
              <artifactId>maven-surefire-plugin</artifactId>
              <configuration>
                <skipTests>true</skipTests>
              </configuration>
            </plugin>

            <plugin>
              <artifactId>maven-assembly-plugin</artifactId>
              <executions>
                <execution>
                  <id>make-assembly</id>
                  <phase>package</phase>
                  <goals>
                    <goal>single</goal>
                  </goals>
                </execution>
              </executions>
            </plugin>

          </plugins>
        </pluginManagement>
      </build>
    </profile>

    <profile>
      <id>publish-distr</id>
      <activation>
        <activeByDefault>false</activeByDefault>
      </activation>
      <build>
        <plugins>
          <plugin>
            <artifactId>maven-surefire-plugin</artifactId>
            <configuration>
              <skipTests>true</skipTests>
            </configuration>
          </plugin>

          <plugin>
            <groupId>org.apache.maven.plugins</groupId>
            <artifactId>maven-source-plugin</artifactId>
            <version>3.0.0</version>
            <executions>
              <execution>
                <id>attach-sources</id>
                <goals>
                  <goal>jar</goal>
                </goals>
              </execution>
            </executions>
          </plugin>

          <plugin>
            <groupId>org.apache.maven.plugins</groupId>
            <artifactId>maven-javadoc-plugin</artifactId>
            <version>2.10.3</version>
            <executions>
              <execution>
                <id>attach-javadocs</id>
                <goals>
                  <goal>jar</goal>
                </goals>
              </execution>
            </executions>
          </plugin>
        </plugins>
      </build>
    </profile>

    <profile>
      <id>release-sign-artifacts</id>
      <activation>
        <property>
          <name>performRelease</name>
          <value>true</value>
        </property>
      </activation>
      <build>
        <plugins>
          <plugin>
            <artifactId>maven-gpg-plugin</artifactId>
            <version>1.6</version>
            <executions>
              <execution>
                <id>sign-artifacts</id>
                <phase>verify</phase>
                <goals>
                  <goal>sign</goal>
                </goals>
              </execution>
            </executions>
          </plugin>
        </plugins>
      </build>
    </profile>

    <profile>
      <id>rat</id>
      <activation>
        <property><name>!skipRat</name></property>
      </activation>
      <build>
        <plugins>
        <plugin>
          <groupId>org.apache.rat</groupId>
          <artifactId>apache-rat-plugin</artifactId>
          <version>0.11</version>
          <configuration>
            <excludes>
              <exclude>**/*.keywords</exclude>
              <exclude>reports/**</exclude>
              <exclude>lib/**</exclude>
              <exclude>**/.idea/</exclude>
              <exclude>**/*.iml</exclude>
              <exclude>.git/</exclude>
              <exclude>.github/*</exclude>
              <exclude>.gitignore</exclude>
              <exclude>.repository/</exclude>
              <exclude>.rat-excludes/</exclude>
              <exclude>.Rhistory</exclude>
              <exclude>**/*.diff</exclude>
              <exclude>**/*.patch</exclude>
              <exclude>**/*.avsc</exclude>
              <exclude>**/*.avro</exclude>
              <exclude>**/*.log</exclude>
              <exclude>**/test/resources/**</exclude>
              <exclude>**/.settings/*</exclude>
              <exclude>**/.classpath</exclude>
              <exclude>**/.project</exclude>
              <exclude>**/target/**</exclude>
              <exclude>**/derby.log</exclude>
              <exclude>**/metastore_db/</exclude>
              <exclude>**/logs/**</exclude>
              <exclude>**/run/**</exclude>
              <exclude>**/interpreter/**</exclude>
              <exclude>**/local-repo/**</exclude>
              <exclude>**/null/**</exclude>
              <exclude>**/notebook/**</exclude>
              <exclude>_tools/site/css/*</exclude>
              <exclude>_tools/maven-4.0.0.xsd</exclude>
              <exclude>**/README.md</exclude>
              <exclude>DEPENDENCIES</exclude>
              <exclude>DEPLOY.md</exclude>
              <exclude>STYLE.md</exclude>
              <exclude>Roadmap.md</exclude>
              <exclude>**/licenses/**</exclude>
              <exclude>**/zeppelin-distribution/src/bin_license/**</exclude>
              <exclude>conf/interpreter.json</exclude>
              <exclude>conf/notebook-authorization.json</exclude>
              <exclude>conf/credentials.json</exclude>
              <exclude>conf/zeppelin-env.sh</exclude>
              <exclude>conf/helium.json</exclude>
              <exclude>spark-*-bin*/**</exclude>
              <exclude>.spark-dist/**</exclude>
              <exclude>**/interpreter-setting.json</exclude>
              <exclude>**/constants.json</exclude>
              <exclude>scripts/**</exclude>
              <exclude>**/**/*.log</exclude>
              <exclude>**/**/logs/**</exclude>

              <!-- bundled from zeppelin-web -->
              <exclude>**/test/karma.conf.js</exclude>
              <exclude>**/test/spec/**</exclude>
              <exclude>**/.babelrc</exclude>
              <exclude>**/.bowerrc</exclude>
              <exclude>.editorconfig</exclude>
              <exclude>.eslintrc</exclude>
              <exclude>protractor.conf.js</exclude>
              <exclude>**/.tmp/**</exclude>
              <exclude>**/target/**</exclude>
              <exclude>**/node/**</exclude>
              <exclude>**/node_modules/**</exclude>
              <exclude>**/bower_components/**</exclude>
              <exclude>**/dist/**</exclude>
              <exclude>**/.buildignore</exclude>
              <exclude>**/.npmignore</exclude>
              <exclude>**/.jshintrc</exclude>
              <exclude>**/yarn.lock</exclude>
              <exclude>**/bower.json</exclude>
              <exclude>**/src/fonts/Patua-One*</exclude>
              <exclude>**/src/fonts/patua-one*</exclude>
              <exclude>**/src/fonts/Roboto*</exclude>
              <exclude>**/src/fonts/roboto*</exclude>
              <exclude>**/src/fonts/fontawesome*</exclude>
              <exclude>**/src/fonts/font-awesome*</exclude>
              <exclude>**/src/styles/font-awesome*</exclude>
              <exclude>**/src/fonts/Simple-Line*</exclude>
              <exclude>**/src/fonts/simple-line*</exclude>
              <exclude>**/src/fonts/Source-Code-Pro*</exclude>
              <exclude>**/src/fonts/source-code-pro*</exclude>
              <exclude>**/src/**/**.test.js</exclude>
              <exclude>**/e2e/**/**.spec.js</exclude>
              <exclude>package-lock.json</exclude>

              <!-- from SQLLine 1.0.2, see ZEPPELIN-2135 -->
              <exclude>**/src/main/java/org/apache/zeppelin/jdbc/SqlCompleter.java</exclude>

              <!-- bundled from bootstrap -->
              <exclude>docs/assets/themes/zeppelin/bootstrap/**</exclude>
              <exclude>docs/assets/themes/zeppelin/css/style.css</exclude>
              <exclude>docs/assets/themes/zeppelin/js/docs.js</exclude>
              <exclude>docs/assets/themes/zeppelin/js/search.js</exclude>
              <exclude>docs/_includes/themes/zeppelin/_jumbotron.html</exclude>
              <exclude>docs/_includes/themes/zeppelin/_navigation.html</exclude>

              <!-- bundled from jekyll-bootstrap -->
              <exclude>docs/404.html</exclude>
              <exclude>docs/_config.yml</exclude>
              <exclude>docs/_includes/JB/**</exclude>
              <exclude>docs/_layouts/**</exclude>
              <exclude>docs/_plugins/**</exclude>
              <exclude>docs/atom.xml</exclude>
              <exclude>docs/_includes/themes/zeppelin/default.html</exclude>
              <exclude>docs/_includes/themes/zeppelin/page.html</exclude>
              <exclude>docs/_includes/themes/zeppelin/post.html</exclude>
              <exclude>docs/_includes/themes/zeppelin/settings.yml</exclude>
              <exclude>docs/Rakefile</exclude>
              <exclude>docs/rss.xml</exclude>
              <exclude>docs/sitemap.txt</exclude>
              <exclude>docs/search_data.json</exclude>
              <exclude>**/dependency-reduced-pom.xml</exclude>

              <!-- bundled from anchor -->
              <exclude>docs/assets/themes/zeppelin/js/anchor.min.js</exclude>

              <!-- bundled from toc -->
              <exclude>docs/assets/themes/zeppelin/js/toc.js</exclude>

              <!-- bundled from lunrjs -->
              <exclude>docs/assets/themes/zeppelin/js/lunr.min.js</exclude>

              <!-- bundled from jekyll -->
              <exclude>docs/assets/themes/zeppelin/css/syntax.css</exclude>

              <!-- docs (website) build target dir -->
              <exclude>docs/_site/**</exclude>
              <exclude>docs/Gemfile.lock</exclude>

              <!-- package.json -->
              <exclude>**/package.json</exclude>

              <!-- compiled R packages (binaries) -->
              <exclude>**/R/lib/**</exclude>
              <exclude>**/r/lib/**</exclude>

               <!--R-related files with alternative licenses-->

              <exclude>**/R/rzeppelin/R/globals.R</exclude>
              <exclude>**/R/rzeppelin/R/common.R</exclude>
              <exclude>**/R/rzeppelin/R/protocol.R</exclude>
              <exclude>**/R/rzeppelin/R/rServer.R</exclude>
              <exclude>**/R/rzeppelin/R/scalaInterpreter.R</exclude>
              <exclude>**/R/rzeppelin/R/zzz.R</exclude>
              <exclude>**/src/main/scala/scala/Console.scala</exclude>
              <exclude>**/src/main/scala/org/apache/zeppelin/rinterpreter/rscala/Package.scala</exclude>
              <exclude>**/src/main/scala/org/apache/zeppelin/rinterpreter/rscala/RClient.scala</exclude>

               <!--The following files are mechanical-->
              <exclude>**/R/rzeppelin/DESCRIPTION</exclude>
              <exclude>**/R/rzeppelin/NAMESPACE</exclude>

              <exclude>python/src/main/resources/grpc/**/*</exclude>
            </excludes>
          </configuration>

          <executions>
            <execution>
              <id>verify.rat</id>
              <phase>verify</phase>
              <goals>
                <goal>check</goal>
              </goals>
            </execution>
          </executions>
        </plugin>
        </plugins>
      </build>
    </profile>
  </profiles>

</project><|MERGE_RESOLUTION|>--- conflicted
+++ resolved
@@ -88,13 +88,8 @@
   <properties>
     <!-- language versions -->
     <java.version>1.7</java.version>
-<<<<<<< HEAD
     <scala.version>2.11.7</scala.version>
     <scala.binary.version>2.11</scala.binary.version>
-=======
-    <scala.version>2.10.5</scala.version>
-    <scala.binary.version>2.10</scala.binary.version>
->>>>>>> 8b2259cf
     <scalatest.version>2.2.4</scalatest.version>
     <scalacheck.version>1.12.5</scalacheck.version>
 
