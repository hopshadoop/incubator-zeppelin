<?xml version="1.0" encoding="UTF-8"?>
<!--
  ~ Licensed to the Apache Software Foundation (ASF) under one or more
  ~ contributor license agreements.  See the NOTICE file distributed with
  ~ this work for additional information regarding copyright ownership.
  ~ The ASF licenses this file to You under the Apache License, Version 2.0
  ~ (the "License"); you may not use this file except in compliance with
  ~ the License.  You may obtain a copy of the License at
  ~
  ~    http://www.apache.org/licenses/LICENSE-2.0
  ~
  ~ Unless required by applicable law or agreed to in writing, software
  ~ distributed under the License is distributed on an "AS IS" BASIS,
  ~ WITHOUT WARRANTIES OR CONDITIONS OF ANY KIND, either express or implied.
  ~ See the License for the specific language governing permissions and
  ~ limitations under the License.
  -->

<project xmlns="http://maven.apache.org/POM/4.0.0" xmlns:xsi="http://www.w3.org/2001/XMLSchema-instance"
         xsi:schemaLocation="http://maven.apache.org/POM/4.0.0 http://maven.apache.org/maven-v4_0_0.xsd">

  <modelVersion>4.0.0</modelVersion>

  <groupId>org.apache.zeppelin</groupId>
  <artifactId>zeppelin</artifactId>
  <packaging>pom</packaging>
  <version>0.9.0-SNAPSHOT</version>
  <name>Zeppelin</name>
  <description>Zeppelin project</description>
  <url>http://zeppelin.apache.org</url>

  <parent>
    <groupId>org.apache</groupId>
    <artifactId>apache</artifactId>
    <version>17</version>
  </parent>

  <licenses>
    <license>
      <name>The Apache Software License, Version 2.0</name>
      <url>http://www.apache.org/licenses/LICENSE-2.0.txt</url>
      <distribution>repo</distribution>
    </license>
  </licenses>

  <scm>
    <url>https://git-wip-us.apache.org/repos/asf/zeppelin.git</url>
    <connection>scm:git:https://git-wip-us.apache.org/repos/asf/zeppelin.git</connection>
    <developerConnection>scm:git:https://git-wip-us.apache.org/repos/asf/zeppelin.git</developerConnection>
  </scm>

  <inceptionYear>2013</inceptionYear>

  <modules>
    <module>interpreter-parent</module>
    <module>zeppelin-interpreter</module>
    <module>zeppelin-zengine</module>
    <module>zeppelin-display</module>
    <module>groovy</module>
    <module>spark</module>
    <module>markdown</module>
    <module>angular</module>
    <module>shell</module>
    <module>livy</module>
    <module>hbase</module>
    <module>pig</module>
    <module>jdbc</module>
    <module>hops-hive</module>
    <module>file</module>
    <module>flink</module>
    <module>ignite</module>
    <module>kylin</module>
    <module>python</module>
    <module>lens</module>
    <module>cassandra</module>
    <module>elasticsearch</module>
    <module>bigquery</module>
    <module>alluxio</module>
    <module>scio</module>
    <module>neo4j</module>
    <module>sap</module>
    <module>zeppelin-web</module>
    <module>zeppelin-server</module>
    <module>zeppelin-jupyter</module>
    <module>zeppelin-distribution</module>
  </modules>

  <properties>
    <!-- language versions -->
    <java.version>1.7</java.version>
    <scala.version>2.10.5</scala.version>
    <scala.binary.version>2.10</scala.binary.version>
    <scalatest.version>2.2.4</scalatest.version>
    <scalacheck.version>1.12.5</scalacheck.version>

    <!-- frontend maven plugin related versions-->
    <node.version>v8.9.3</node.version>
    <npm.version>5.5.1</npm.version>
    <plugin.frontend.version>1.3</plugin.frontend.version>

    <!-- common library versions -->
    <slf4j.version>1.7.10</slf4j.version>
    <log4j.version>1.2.17</log4j.version>
    <libthrift.version>0.9.2</libthrift.version>
    <gson.version>2.2</gson.version>
    <gson-extras.version>0.2.1</gson-extras.version>
    <jetty.version>9.2.15.v20160210</jetty.version>
    <httpcomponents.core.version>4.4.1</httpcomponents.core.version>
    <httpcomponents.client.version>4.5.1</httpcomponents.client.version>
    <httpcomponents.asyncclient.version>4.0.2</httpcomponents.asyncclient.version>
    <commons.lang.version>2.5</commons.lang.version>
    <commons.configuration.version>1.9</commons.configuration.version>
    <commons.codec.version>1.5</commons.codec.version>
    <commons.io.version>2.4</commons.io.version>
    <commons.collections.version>3.2.1</commons.collections.version>
    <commons.logging.version>1.1.1</commons.logging.version>
    <commons.cli.version>1.3.1</commons.cli.version>
    <shiro.version>1.3.2</shiro.version>

    <!-- test library versions -->
    <junit.version>4.12</junit.version>
    <mockito.version>1.10.19</mockito.version>
    <assertj.version>1.7.0</assertj.version>
    <powermock.version>1.6.4</powermock.version>

    <!-- plugin versions -->
    <plugin.compiler.version>3.1</plugin.compiler.version>
    <plugin.resource.version>2.7</plugin.resource.version>
    <plugin.dependency.version>2.8</plugin.dependency.version>
    <plugin.jar.version>2.4</plugin.jar.version>
    <plugin.remote.resource.version>1.5</plugin.remote.resource.version>
    <plugin.scm.version>1.8.1</plugin.scm.version>
    <plugin.enforcer.version>1.3.1</plugin.enforcer.version>
    <plugin.checkstyle.version>2.13</plugin.checkstyle.version>
    <plugin.surefire.version>2.17</plugin.surefire.version>
    <plugin.assembly.version>3.0.0</plugin.assembly.version>
    <plugin.exec.version>1.2.1</plugin.exec.version>
    <plugin.cobertura.version>2.7</plugin.cobertura.version>
    <plugin.clean.version>2.6.1</plugin.clean.version>
    <plugin.lifecycle.mapping.version>1.0.0</plugin.lifecycle.mapping.version>
    <plugin.antrun.version>1.7</plugin.antrun.version>
    <plugin.download.version>1.3.0</plugin.download.version>
    <plugin.deploy.version>2.8.2</plugin.deploy.version>

    <PermGen>64m</PermGen>
    <MaxPermGen>512m</MaxPermGen>

    <!-- to be able to exclude some tests using command line -->
    <tests.to.exclude/>
  </properties>

  <dependencyManagement>
    <dependencies>
      <!-- Logging -->
      <dependency>
        <groupId>org.slf4j</groupId>
        <artifactId>slf4j-api</artifactId>
        <version>${slf4j.version}</version>
      </dependency>

      <dependency>
        <groupId>org.slf4j</groupId>
        <artifactId>slf4j-log4j12</artifactId>
        <version>${slf4j.version}</version>
      </dependency>

      <dependency>
        <groupId>log4j</groupId>
        <artifactId>log4j</artifactId>
        <version>${log4j.version}</version>
      </dependency>

      <dependency>
        <groupId>org.apache.thrift</groupId>
        <artifactId>libthrift</artifactId>
        <version>${libthrift.version}</version>
      </dependency>

      <dependency>
        <groupId>org.apache.httpcomponents</groupId>
        <artifactId>httpcore</artifactId>
        <version>${httpcomponents.core.version}</version>
      </dependency>

      <dependency>
        <groupId>org.apache.httpcomponents</groupId>
        <artifactId>httpclient</artifactId>
        <version>${httpcomponents.client.version}</version>
      </dependency>

      <dependency>
        <groupId>org.apache.httpcomponents</groupId>
        <artifactId>httpasyncclient</artifactId>
        <version>${httpcomponents.asyncclient.version}</version>
      </dependency>

      <dependency>
        <groupId>commons-lang</groupId>
        <artifactId>commons-lang</artifactId>
        <version>${commons.lang.version}</version>
      </dependency>

      <dependency>
        <groupId>com.google.code.gson</groupId>
        <artifactId>gson</artifactId>
        <version>${gson.version}</version>
      </dependency>

      <dependency>
        <groupId>org.danilopianini</groupId>
        <artifactId>gson-extras</artifactId>
        <version>${gson-extras.version}</version>
      </dependency>

      <dependency>
        <groupId>commons-configuration</groupId>
        <artifactId>commons-configuration</artifactId>
        <version>${commons.configuration.version}</version>
      </dependency>

      <dependency>
        <groupId>commons-codec</groupId>
        <artifactId>commons-codec</artifactId>
        <version>${commons.codec.version}</version>
      </dependency>

      <dependency>
        <groupId>commons-io</groupId>
        <artifactId>commons-io</artifactId>
        <version>${commons.io.version}</version>
      </dependency>

      <dependency>
        <groupId>commons-collections</groupId>
        <artifactId>commons-collections</artifactId>
        <version>${commons.collections.version}</version>
      </dependency>

      <dependency>
        <groupId>commons-logging</groupId>
        <artifactId>commons-logging</artifactId>
        <version>${commons.logging.version}</version>
      </dependency>

      <dependency>
        <groupId>commons-cli</groupId>
        <artifactId>commons-cli</artifactId>
        <version>${commons.cli.version}</version>
      </dependency>

      <!-- Apache Shiro -->
      <dependency>
        <groupId>org.apache.shiro</groupId>
        <artifactId>shiro-core</artifactId>
        <version>${shiro.version}</version>
      </dependency>
      <dependency>
        <groupId>org.apache.shiro</groupId>
        <artifactId>shiro-web</artifactId>
        <version>${shiro.version}</version>
      </dependency>
      <dependency>
        <groupId>org.apache.shiro</groupId>
        <artifactId>shiro-config-core</artifactId>
        <version>${shiro.version}</version>
      </dependency>

      <!-- Test libraries -->
      <dependency>
        <groupId>junit</groupId>
        <artifactId>junit</artifactId>
        <version>${junit.version}</version>
        <scope>test</scope>
      </dependency>

      <dependency>
        <groupId>org.assertj</groupId>
        <artifactId>assertj-core</artifactId>
        <version>${assertj.version}</version>
        <scope>test</scope>
      </dependency>

      <dependency>
        <groupId>org.mockito</groupId>
        <artifactId>mockito-core</artifactId>
        <version>${mockito.version}</version>
        <scope>test</scope>
      </dependency>

      <dependency>
        <groupId>org.mockito</groupId>
        <artifactId>mockito-all</artifactId>
        <version>${mockito.version}</version>
        <scope>test</scope>
      </dependency>

      <dependency>
        <groupId>org.powermock</groupId>
        <artifactId>powermock-api-mockito</artifactId>
        <version>${powermock.version}</version>
        <scope>test</scope>
      </dependency>

      <dependency>
        <groupId>org.powermock</groupId>
        <artifactId>powermock-core</artifactId>
        <version>${powermock.version}</version>
        <scope>test</scope>
      </dependency>

      <dependency>
        <groupId>org.powermock</groupId>
        <artifactId>powermock-module-junit4</artifactId>
        <version>${powermock.version}</version>
        <scope>test</scope>
      </dependency>

      <dependency>
        <groupId>org.powermock</groupId>
        <artifactId>powermock-reflect</artifactId>
        <version>${powermock.version}</version>
        <scope>test</scope>
      </dependency>

    </dependencies>
  </dependencyManagement>

  <build>
    <plugins>
      <plugin>
        <artifactId>maven-compiler-plugin</artifactId>
        <version>${plugin.compiler.version}</version>
        <configuration>
<<<<<<< HEAD
          <source>1.8</source>
          <target>1.8</target>
          <compilerArgument>-proc:none</compilerArgument>
=======
          <source>${java.version}</source>
          <target>${java.version}</target>
>>>>>>> 67582b87
        </configuration>
      </plugin>

      <plugin>
        <groupId>org.codehaus.mojo</groupId>
        <artifactId>flatten-maven-plugin</artifactId>
        <version>1.0.0</version>
        <configuration>
          <flattenMode>ossrh</flattenMode>
          <updatePomFile>true</updatePomFile>
        </configuration>
        <executions>
          <execution>
            <id>flatten</id>
            <phase>process-resources</phase>
            <goals>
              <goal>flatten</goal>
            </goals>
          </execution>
          <execution>
            <id>flatten.clean</id>
            <phase>clean</phase>
            <goals>
              <goal>clean</goal>
            </goals>
          </execution>
        </executions>
      </plugin>

      <!-- Test coverage plugin -->
      <plugin>
        <groupId>org.codehaus.mojo</groupId>
        <artifactId>cobertura-maven-plugin</artifactId>
        <configuration>
          <formats>
            <format>html</format>
          </formats>
        </configuration>
        <executions>
          <execution>
            <id>cobertura</id>
            <phase>install</phase>
            <goals>
              <goal>cobertura</goal>
            </goals>
            <configuration>
            </configuration>
          </execution>
        </executions>
      </plugin>

      <plugin>
        <groupId>org.apache.maven.plugins</groupId>
        <artifactId>maven-checkstyle-plugin</artifactId>
        <version>2.17</version>
        <configuration>
          <skip>true</skip>
          <failOnViolation>false</failOnViolation>
          <includeTestSourceDirectory>true</includeTestSourceDirectory>
          <sourceDirectories>${basedir}/src/main/java,${basedir}/src/main/scala</sourceDirectories>
          <testSourceDirectory>${basedir}/src/test/java</testSourceDirectory>
          <configLocation>_tools/checkstyle.xml</configLocation>
          <outputFile>${basedir}/target/checkstyle-output.xml</outputFile>
          <inputEncoding>${project.build.sourceEncoding}</inputEncoding>
          <outputEncoding>${project.reporting.outputEncoding}</outputEncoding>
        </configuration>
        <executions>
          <execution>
            <id>checkstyle-fail-build</id>
            <phase>validate</phase>
            <goals>
              <goal>check</goal>
            </goals>
            <configuration>
              <failOnViolation>true</failOnViolation>
              <excludes>org/apache/zeppelin/interpreter/thrift/*,org/apache/zeppelin/scio/avro/*,org/apache/zeppelin/python/proto/*</excludes>
            </configuration>
          </execution>
          <execution>
            <id>checkstyle-gen-html-report</id>
            <phase>install</phase>
            <goals>
              <goal>checkstyle-aggregate</goal>
            </goals>
            <configuration>
              <excludes>org/apache/zeppelin/interpreter/thrift/*,org/apache/zeppelin/scio/avro/*,org/apache/zeppelin/python/proto/*</excludes>
            </configuration>
          </execution>
        </executions>
      </plugin>

      <plugin>
        <artifactId>maven-resources-plugin</artifactId>
        <version>${plugin.resource.version}</version>
        <executions>
          <execution>
            <id>copy-resources</id>
            <phase>validate</phase>
            <goals>
              <goal>copy-resources</goal>
            </goals>
            <configuration>
              <outputDirectory>${basedir}/target/site</outputDirectory>
              <resources>
                <resource>
                  <directory>${basedir}/../_tools/site</directory>
                  <filtering>true</filtering>
                  <includes>
                    <include>**/*</include>
                  </includes>
                </resource>
              </resources>
            </configuration>
          </execution>
        </executions>
      </plugin>

      <plugin>
        <artifactId>maven-jar-plugin</artifactId>
        <version>${plugin.jar.version}</version>
        <configuration>
          <archive>
            <manifest>
              <addClasspath>true</addClasspath>
              <classpathPrefix>lib/</classpathPrefix>
              <mainClass>theMainClass</mainClass>
            </manifest>
          </archive>
        </configuration>
      </plugin>

      <plugin>
        <artifactId>maven-remote-resources-plugin</artifactId>
        <version>${plugin.remote.resource.version}</version>
        <executions>
          <execution>
            <id>process-remote-resources</id>
            <goals>
              <goal>process</goal>
            </goals>
            <configuration>
              <resourceBundles>
                <resourceBundle>org.apache:apache-jar-resource-bundle:1.0</resourceBundle>
              </resourceBundles>
            </configuration>
          </execution>
        </executions>
      </plugin>

      <plugin>
        <artifactId>maven-scm-plugin</artifactId>
        <version>${plugin.scm.version}</version>
        <configuration>
          <connectionType>developerConnection</connectionType>
          <scmVersion>branch-0.1</scmVersion>
          <scmVersionType>branch</scmVersionType>
        </configuration>
      </plugin>

      <plugin>
        <artifactId>maven-enforcer-plugin</artifactId>
        <version>${plugin.enforcer.version}</version>
        <executions>
          <execution>
            <id>enforce</id>
            <configuration>
              <rules>
                <DependencyConvergence/>
              </rules>
              <failFast>true</failFast>
            </configuration>
            <goals>
              <goal>enforce</goal>
            </goals>
          </execution>
        </executions>
      </plugin>

      <plugin>
        <groupId>org.apache.maven.plugins</groupId>
        <artifactId>maven-deploy-plugin</artifactId>
        <version>${plugin.deploy.version}</version>
      </plugin>

      <plugin>
        <groupId>pl.project13.maven</groupId>
        <artifactId>git-commit-id-plugin</artifactId>
        <version>2.2.2</version>
        <executions>
          <execution>
            <goals>
              <goal>revision</goal>
            </goals>
          </execution>
        </executions>
        <configuration>
          <skipPoms>false</skipPoms>
          <dotGitDirectory>${project.basedir}/.git</dotGitDirectory>
          <generateGitPropertiesFile>true</generateGitPropertiesFile>
          <generateGitPropertiesFilename>${project.build.outputDirectory}/git.properties</generateGitPropertiesFilename>
          <failOnNoGitDirectory>false</failOnNoGitDirectory>
          <dateFormat>yyyy-MM-dd HH:mm:ss</dateFormat>
        </configuration>
      </plugin>

    <!--TODO(alex): make part of the build and reconcile conflicts
    <plugin>
      <groupId>com.ning.maven.plugins</groupId>
      <artifactId>maven-duplicate-finder-plugin</artifactId>
      <version>1.0.4</version>
      <executions>
        <execution>
          <id>default</id>
          <phase>verify</phase>
          <goals>
            <goal>check</goal>
          </goals>
       </execution>
      </executions>
      <configuration>
        <failBuildInCaseOfConflict>true</failBuildInCaseOfConflict>
      </configuration>
    </plugin>
    -->
    </plugins>

    <pluginManagement>
      <plugins>
        <plugin>
          <groupId>org.apache.maven.plugins</groupId>
          <artifactId>maven-checkstyle-plugin</artifactId>
          <version>${plugin.checkstyle.version}</version>
        </plugin>

        <plugin>
          <artifactId>maven-dependency-plugin</artifactId>
          <version>${plugin.dependency.version}</version>
          <executions>
            <execution>
              <id>copy-dependencies</id>
              <phase>process-test-resources</phase>
              <goals>
                <goal>copy-dependencies</goal>
              </goals>
              <configuration>
                <outputDirectory>${project.build.directory}/lib</outputDirectory>
                <overWriteReleases>false</overWriteReleases>
                <overWriteSnapshots>false</overWriteSnapshots>
                <overWriteIfNewer>true</overWriteIfNewer>
                <includeScope>runtime</includeScope>
              </configuration>
            </execution>
          </executions>
        </plugin>

        <plugin>
          <artifactId>maven-surefire-plugin</artifactId>
          <version>${plugin.surefire.version}</version>
          <configuration combine.children="append">
            <argLine>-Xmx2g -Xms1g -Dfile.encoding=UTF-8</argLine>
            <excludes>
              <exclude>${tests.to.exclude}</exclude>
            </excludes>
          </configuration>
          <!-- <excludes> <exclude>**/itest/**</exclude> </excludes> <executions>
            <execution> <id>surefire-itest</id> <phase>integration-test</phase> <goals>
            <goal>test</goal> </goals> <configuration> <excludes> <exclude>none</exclude>
            </excludes> <includes> <include>**/itest/**</include> </includes> </configuration>
            </execution> </executions> -->
        </plugin>

        <plugin>
          <artifactId>maven-assembly-plugin</artifactId>
          <version>${plugin.assembly.version}</version>
        </plugin>

        <plugin>
          <groupId>org.codehaus.mojo</groupId>
          <artifactId>exec-maven-plugin</artifactId>
          <version>${plugin.exec.version}</version>
        </plugin>

        <plugin>
          <groupId>org.codehaus.mojo</groupId>
          <artifactId>cobertura-maven-plugin</artifactId>
          <version>${plugin.cobertura.version}</version>
        </plugin>

        <plugin>
          <groupId>org.apache.maven.plugins</groupId>
          <artifactId>maven-clean-plugin</artifactId>
          <version>${plugin.clean.version}</version>
          <configuration>
            <filesets>
              <fileset>
                <directory>interpreter</directory>
                <followSymlinks>false</followSymlinks>
                <excludes>
                  <exclude>lib/**</exclude>
                </excludes>
              </fileset>
            </filesets>
          </configuration>
        </plugin>

        <plugin>
          <groupId>org.codehaus.mojo</groupId>
          <artifactId>xml-maven-plugin</artifactId>
          <version>1.0.1</version>
          <executions>
            <execution>
              <phase>verify</phase>
              <goals>
                <goal>validate</goal>
              </goals>
            </execution>
          </executions>
          <configuration>
            <validationSets>
              <validationSet>
                <dir>${project.basedir}</dir>
                <includes>
                  <include>
                    pom.xml
                  </include>
                </includes>
                <systemId>_tools/maven-4.0.0.xsd</systemId>
              </validationSet>
            </validationSets>
          </configuration>
        </plugin>

        <plugin>
          <groupId>com.googlecode.maven-download-plugin</groupId>
          <artifactId>download-maven-plugin</artifactId>
          <version>${plugin.download.version}</version>
        </plugin>

        <plugin>
          <groupId>org.apache.maven.plugins</groupId>
          <artifactId>maven-antrun-plugin</artifactId>
          <version>${plugin.antrun.version}</version>
        </plugin>

        <!--This plugin's configuration is used to store Eclipse m2e settings
          only. It has no influence on the Maven build itself. -->
        <plugin>
          <groupId>org.eclipse.m2e</groupId>
          <artifactId>lifecycle-mapping</artifactId>
          <version>${plugin.lifecycle.mapping.version}</version>
          <configuration>
            <lifecycleMappingMetadata>
              <pluginExecutions>
                <pluginExecution>
                  <pluginExecutionFilter>
                    <groupId>
                      org.apache.maven.plugins
                    </groupId>
                    <artifactId>
                      maven-dependency-plugin
                    </artifactId>
                    <versionRange>
                      [2.8,)
                    </versionRange>
                    <goals>
                      <goal>copy-dependencies</goal>
                    </goals>
                  </pluginExecutionFilter>
                  <action>
                    <ignore/>
                  </action>
                </pluginExecution>
                <pluginExecution>
                  <pluginExecutionFilter>
                    <groupId>
                      org.apache.maven.plugins
                    </groupId>
                    <artifactId>
                      maven-checkstyle-plugin
                    </artifactId>
                    <versionRange>
                      [2.13,)
                    </versionRange>
                    <goals>
                      <goal>checkstyle</goal>
                      <goal>check</goal>
                    </goals>
                  </pluginExecutionFilter>
                  <action>
                    <ignore></ignore>
                  </action>
                </pluginExecution>
              </pluginExecutions>
            </lifecycleMappingMetadata>
          </configuration>
        </plugin>

      </plugins>
    </pluginManagement>
  </build>

  <profiles>
    <profile>
      <id>scala-2.10</id>
      <activation>
        <activeByDefault>true</activeByDefault>
      </activation>
      <properties>
        <scala.version>2.10.5</scala.version>
        <scala.binary.version>2.10</scala.binary.version>
      </properties>
    </profile>

    <profile>
      <id>scala-2.11</id>
      <properties>
        <scala.version>2.11.8</scala.version>
        <scala.binary.version>2.11</scala.binary.version>
      </properties>
    </profile>

    <profile>
      <id>vendor-repo</id>
      <repositories>
        <repository>
          <id>cloudera</id>
          <url>https://repository.cloudera.com/artifactory/cloudera-repos/</url>
        </repository>
      </repositories>
    </profile>

    <!-- Geode can be enabled by -Pgeode. see https://issues.apache.org/jira/browse/ZEPPELIN-375 -->
    <profile>
      <id>geode</id>
      <modules>
        <module>geode</module>
      </modules>
    </profile>

    <profile>
      <id>integration</id>
      <modules>
        <module>zeppelin-integration</module>
      </modules>
    </profile>

    <profile>
      <id>r</id>
      <modules>
        <module>r</module>
      </modules>
    </profile>

    <profile>
      <id>scalding</id>
      <modules>
        <module>scalding</module>
      </modules>
    </profile>

    <profile>
      <id>beam</id>
      <modules>
        <module>beam</module>
      </modules>
    </profile>

    <profile>
      <id>scio</id>
      <modules>
        <module>scio</module>
      </modules>
    </profile>

    <profile>
      <id>examples</id>
      <modules>
        <module>zeppelin-examples</module>
      </modules>
    </profile>

    <profile>
      <id>helium-dev</id>
      <modules>
        <module>helium-dev</module>
      </modules>
    </profile>

    <profile>
      <id>build-distr</id>
      <activation>
        <activeByDefault>false</activeByDefault>
      </activation>
      <build>
        <pluginManagement>
          <plugins>

            <plugin>
              <artifactId>maven-surefire-plugin</artifactId>
              <configuration>
                <skipTests>true</skipTests>
              </configuration>
            </plugin>

            <plugin>
              <artifactId>maven-assembly-plugin</artifactId>
              <executions>
                <execution>
                  <id>make-assembly</id>
                  <phase>package</phase>
                  <goals>
                    <goal>single</goal>
                  </goals>
                </execution>
              </executions>
            </plugin>

          </plugins>
        </pluginManagement>
      </build>
    </profile>

    <profile>
      <id>publish-distr</id>
      <activation>
        <activeByDefault>false</activeByDefault>
      </activation>
      <build>
        <plugins>
          <plugin>
            <artifactId>maven-surefire-plugin</artifactId>
            <configuration>
              <skipTests>true</skipTests>
            </configuration>
          </plugin>

          <plugin>
            <groupId>org.apache.maven.plugins</groupId>
            <artifactId>maven-source-plugin</artifactId>
            <version>3.0.0</version>
            <executions>
              <execution>
                <id>attach-sources</id>
                <goals>
                  <goal>jar</goal>
                </goals>
              </execution>
            </executions>
          </plugin>

          <plugin>
            <groupId>org.apache.maven.plugins</groupId>
            <artifactId>maven-javadoc-plugin</artifactId>
            <version>2.10.3</version>
            <executions>
              <execution>
                <id>attach-javadocs</id>
                <goals>
                  <goal>jar</goal>
                </goals>
              </execution>
            </executions>
          </plugin>
        </plugins>
      </build>
    </profile>

    <profile>
      <id>release-sign-artifacts</id>
      <activation>
        <property>
          <name>performRelease</name>
          <value>true</value>
        </property>
      </activation>
      <build>
        <plugins>
          <plugin>
            <artifactId>maven-gpg-plugin</artifactId>
            <version>1.6</version>
            <executions>
              <execution>
                <id>sign-artifacts</id>
                <phase>verify</phase>
                <goals>
                  <goal>sign</goal>
                </goals>
              </execution>
            </executions>
          </plugin>
        </plugins>
      </build>
    </profile>

    <profile>
      <id>rat</id>
      <activation>
        <property><name>!skipRat</name></property>
      </activation>
      <build>
        <plugins>
        <plugin>
          <groupId>org.apache.rat</groupId>
          <artifactId>apache-rat-plugin</artifactId>
          <version>0.11</version>
          <configuration>
            <excludes>
              <exclude>**/*.keywords</exclude>
              <exclude>reports/**</exclude>
              <exclude>lib/**</exclude>
              <exclude>**/.idea/</exclude>
              <exclude>**/*.iml</exclude>
              <exclude>.git/</exclude>
              <exclude>.github/*</exclude>
              <exclude>.gitignore</exclude>
              <exclude>.repository/</exclude>
              <exclude>.rat-excludes/</exclude>
              <exclude>.Rhistory</exclude>
              <exclude>**/*.diff</exclude>
              <exclude>**/*.patch</exclude>
              <exclude>**/*.avsc</exclude>
              <exclude>**/*.avro</exclude>
              <exclude>**/*.log</exclude>
              <exclude>**/test/resources/**</exclude>
              <exclude>**/.settings/*</exclude>
              <exclude>**/.classpath</exclude>
              <exclude>**/.project</exclude>
              <exclude>**/target/**</exclude>
              <exclude>**/derby.log</exclude>
              <exclude>**/metastore_db/</exclude>
              <exclude>**/logs/**</exclude>
              <exclude>**/run/**</exclude>
              <exclude>**/interpreter/**</exclude>
              <exclude>**/local-repo/**</exclude>
              <exclude>**/null/**</exclude>
              <exclude>**/notebook/**</exclude>
              <exclude>_tools/site/css/*</exclude>
              <exclude>_tools/maven-4.0.0.xsd</exclude>
              <exclude>**/README.md</exclude>
              <exclude>DEPENDENCIES</exclude>
              <exclude>DEPLOY.md</exclude>
              <exclude>STYLE.md</exclude>
              <exclude>Roadmap.md</exclude>
              <exclude>**/licenses/**</exclude>
              <exclude>**/zeppelin-distribution/src/bin_license/**</exclude>
              <exclude>conf/interpreter.json</exclude>
              <exclude>conf/notebook-authorization.json</exclude>
              <exclude>conf/credentials.json</exclude>
              <exclude>conf/zeppelin-env.sh</exclude>
              <exclude>conf/helium.json</exclude>
              <exclude>spark-*-bin*/**</exclude>
              <exclude>.spark-dist/**</exclude>
              <exclude>**/interpreter-setting.json</exclude>
              <exclude>**/constants.json</exclude>
              <exclude>scripts/**</exclude>
              <exclude>**/**/*.log</exclude>
              <exclude>**/**/logs/**</exclude>

              <!-- bundled from zeppelin-web -->
              <exclude>**/test/karma.conf.js</exclude>
              <exclude>**/test/spec/**</exclude>
              <exclude>**/.babelrc</exclude>
              <exclude>**/.bowerrc</exclude>
              <exclude>.editorconfig</exclude>
              <exclude>.eslintrc</exclude>
              <exclude>protractor.conf.js</exclude>
              <exclude>**/.tmp/**</exclude>
              <exclude>**/target/**</exclude>
              <exclude>**/node/**</exclude>
              <exclude>**/node_modules/**</exclude>
              <exclude>**/bower_components/**</exclude>
              <exclude>**/dist/**</exclude>
              <exclude>**/.buildignore</exclude>
              <exclude>**/.npmignore</exclude>
              <exclude>**/.jshintrc</exclude>
              <exclude>**/yarn.lock</exclude>
              <exclude>**/bower.json</exclude>
              <exclude>**/src/fonts/Patua-One*</exclude>
              <exclude>**/src/fonts/patua-one*</exclude>
              <exclude>**/src/fonts/Roboto*</exclude>
              <exclude>**/src/fonts/roboto*</exclude>
              <exclude>**/src/fonts/fontawesome*</exclude>
              <exclude>**/src/fonts/font-awesome*</exclude>
              <exclude>**/src/styles/font-awesome*</exclude>
              <exclude>**/src/fonts/Simple-Line*</exclude>
              <exclude>**/src/fonts/simple-line*</exclude>
              <exclude>**/src/fonts/Source-Code-Pro*</exclude>
              <exclude>**/src/fonts/source-code-pro*</exclude>
              <exclude>**/src/**/**.test.js</exclude>
              <exclude>**/e2e/**/**.spec.js</exclude>
              <exclude>package-lock.json</exclude>

              <!-- from SQLLine 1.0.2, see ZEPPELIN-2135 -->
              <exclude>**/src/main/java/org/apache/zeppelin/jdbc/SqlCompleter.java</exclude>

              <!-- bundled from bootstrap -->
              <exclude>docs/assets/themes/zeppelin/bootstrap/**</exclude>
              <exclude>docs/assets/themes/zeppelin/css/style.css</exclude>
              <exclude>docs/assets/themes/zeppelin/js/docs.js</exclude>
              <exclude>docs/assets/themes/zeppelin/js/search.js</exclude>
              <exclude>docs/_includes/themes/zeppelin/_jumbotron.html</exclude>
              <exclude>docs/_includes/themes/zeppelin/_navigation.html</exclude>

              <!-- bundled from jekyll-bootstrap -->
              <exclude>docs/404.html</exclude>
              <exclude>docs/_config.yml</exclude>
              <exclude>docs/_includes/JB/**</exclude>
              <exclude>docs/_layouts/**</exclude>
              <exclude>docs/_plugins/**</exclude>
              <exclude>docs/atom.xml</exclude>
              <exclude>docs/_includes/themes/zeppelin/default.html</exclude>
              <exclude>docs/_includes/themes/zeppelin/page.html</exclude>
              <exclude>docs/_includes/themes/zeppelin/post.html</exclude>
              <exclude>docs/_includes/themes/zeppelin/settings.yml</exclude>
              <exclude>docs/Rakefile</exclude>
              <exclude>docs/rss.xml</exclude>
              <exclude>docs/sitemap.txt</exclude>
              <exclude>docs/search_data.json</exclude>
              <exclude>**/dependency-reduced-pom.xml</exclude>

              <!-- bundled from anchor -->
              <exclude>docs/assets/themes/zeppelin/js/anchor.min.js</exclude>

              <!-- bundled from toc -->
              <exclude>docs/assets/themes/zeppelin/js/toc.js</exclude>

              <!-- bundled from lunrjs -->
              <exclude>docs/assets/themes/zeppelin/js/lunr.min.js</exclude>

              <!-- bundled from jekyll -->
              <exclude>docs/assets/themes/zeppelin/css/syntax.css</exclude>

              <!-- docs (website) build target dir -->
              <exclude>docs/_site/**</exclude>
              <exclude>docs/Gemfile.lock</exclude>

              <!-- package.json -->
              <exclude>**/package.json</exclude>

              <!-- compiled R packages (binaries) -->
              <exclude>**/R/lib/**</exclude>
              <exclude>**/r/lib/**</exclude>

               <!--R-related files with alternative licenses-->

              <exclude>**/R/rzeppelin/R/globals.R</exclude>
              <exclude>**/R/rzeppelin/R/common.R</exclude>
              <exclude>**/R/rzeppelin/R/protocol.R</exclude>
              <exclude>**/R/rzeppelin/R/rServer.R</exclude>
              <exclude>**/R/rzeppelin/R/scalaInterpreter.R</exclude>
              <exclude>**/R/rzeppelin/R/zzz.R</exclude>
              <exclude>**/src/main/scala/scala/Console.scala</exclude>
              <exclude>**/src/main/scala/org/apache/zeppelin/rinterpreter/rscala/Package.scala</exclude>
              <exclude>**/src/main/scala/org/apache/zeppelin/rinterpreter/rscala/RClient.scala</exclude>

               <!--The following files are mechanical-->
              <exclude>**/R/rzeppelin/DESCRIPTION</exclude>
              <exclude>**/R/rzeppelin/NAMESPACE</exclude>

              <exclude>python/src/main/resources/grpc/**/*</exclude>
            </excludes>
          </configuration>

          <executions>
            <execution>
              <id>verify.rat</id>
              <phase>verify</phase>
              <goals>
                <goal>check</goal>
              </goals>
            </execution>
          </executions>
        </plugin>
        </plugins>
      </build>
    </profile>
  </profiles>

</project><|MERGE_RESOLUTION|>--- conflicted
+++ resolved
@@ -87,7 +87,7 @@
 
   <properties>
     <!-- language versions -->
-    <java.version>1.7</java.version>
+    <java.version>1.8</java.version>
     <scala.version>2.10.5</scala.version>
     <scala.binary.version>2.10</scala.binary.version>
     <scalatest.version>2.2.4</scalatest.version>
@@ -331,14 +331,8 @@
         <artifactId>maven-compiler-plugin</artifactId>
         <version>${plugin.compiler.version}</version>
         <configuration>
-<<<<<<< HEAD
-          <source>1.8</source>
-          <target>1.8</target>
-          <compilerArgument>-proc:none</compilerArgument>
-=======
           <source>${java.version}</source>
           <target>${java.version}</target>
->>>>>>> 67582b87
         </configuration>
       </plugin>
 
