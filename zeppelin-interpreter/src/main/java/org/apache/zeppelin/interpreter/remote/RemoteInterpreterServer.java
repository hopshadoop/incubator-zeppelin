/*
 * Licensed to the Apache Software Foundation (ASF) under one or more
 * contributor license agreements.  See the NOTICE file distributed with
 * this work for additional information regarding copyright ownership.
 * The ASF licenses this file to You under the Apache License, Version 2.0
 * (the "License"); you may not use this file except in compliance with
 * the License.  You may obtain a copy of the License at
 *
 *    http://www.apache.org/licenses/LICENSE-2.0
 *
 * Unless required by applicable law or agreed to in writing, software
 * distributed under the License is distributed on an "AS IS" BASIS,
 * WITHOUT WARRANTIES OR CONDITIONS OF ANY KIND, either express or implied.
 * See the License for the specific language governing permissions and
 * limitations under the License.
 */

package org.apache.zeppelin.interpreter.remote;

import com.google.gson.Gson;
import com.google.gson.reflect.TypeToken;
import org.apache.thrift.TException;
import org.apache.thrift.server.TThreadPoolServer;
import org.apache.thrift.transport.TServerSocket;
import org.apache.thrift.transport.TTransportException;
import org.apache.zeppelin.dep.DependencyResolver;
import org.apache.zeppelin.display.AngularObject;
import org.apache.zeppelin.display.AngularObjectRegistry;
import org.apache.zeppelin.display.AngularObjectRegistryListener;
import org.apache.zeppelin.display.GUI;
import org.apache.zeppelin.helium.Application;
import org.apache.zeppelin.helium.ApplicationContext;
import org.apache.zeppelin.helium.ApplicationException;
import org.apache.zeppelin.helium.ApplicationLoader;
import org.apache.zeppelin.helium.HeliumAppAngularObjectRegistry;
import org.apache.zeppelin.helium.HeliumPackage;
import org.apache.zeppelin.interpreter.Constants;
import org.apache.zeppelin.interpreter.Interpreter;
import org.apache.zeppelin.interpreter.InterpreterContext;
import org.apache.zeppelin.interpreter.InterpreterContextRunner;
import org.apache.zeppelin.interpreter.InterpreterException;
import org.apache.zeppelin.interpreter.InterpreterGroup;
import org.apache.zeppelin.interpreter.InterpreterHookListener;
import org.apache.zeppelin.interpreter.InterpreterHookRegistry;
import org.apache.zeppelin.interpreter.InterpreterHookRegistry.HookType;
import org.apache.zeppelin.interpreter.InterpreterOutput;
import org.apache.zeppelin.interpreter.InterpreterOutputListener;
import org.apache.zeppelin.interpreter.InterpreterResult;
import org.apache.zeppelin.interpreter.InterpreterResult.Code;
import org.apache.zeppelin.interpreter.InterpreterResultMessage;
import org.apache.zeppelin.interpreter.InterpreterResultMessageOutput;
import org.apache.zeppelin.interpreter.LazyOpenInterpreter;
import org.apache.zeppelin.interpreter.RemoteWorksController;
import org.apache.zeppelin.interpreter.RemoteZeppelinServerResource;
import org.apache.zeppelin.interpreter.thrift.CallbackInfo;
import org.apache.zeppelin.interpreter.thrift.InterpreterCompletion;
import org.apache.zeppelin.interpreter.thrift.RemoteApplicationResult;
import org.apache.zeppelin.interpreter.thrift.RemoteInterpreterContext;
import org.apache.zeppelin.interpreter.thrift.RemoteInterpreterEvent;
import org.apache.zeppelin.interpreter.thrift.RemoteInterpreterResult;
import org.apache.zeppelin.interpreter.thrift.RemoteInterpreterResultMessage;
import org.apache.zeppelin.interpreter.thrift.RemoteInterpreterService;
import org.apache.zeppelin.interpreter.thrift.ZeppelinServerResourceParagraphRunner;
import org.apache.zeppelin.resource.DistributedResourcePool;
import org.apache.zeppelin.resource.Resource;
import org.apache.zeppelin.resource.ResourcePool;
import org.apache.zeppelin.resource.ResourceSet;
import org.apache.zeppelin.resource.WellKnownResourceName;
import org.apache.zeppelin.scheduler.Job;
import org.apache.zeppelin.scheduler.Job.Status;
import org.apache.zeppelin.scheduler.JobListener;
import org.apache.zeppelin.scheduler.JobProgressPoller;
import org.apache.zeppelin.scheduler.Scheduler;
import org.apache.zeppelin.user.AuthenticationInfo;
import org.slf4j.Logger;
import org.slf4j.LoggerFactory;

import java.io.IOException;
import java.lang.reflect.Constructor;
import java.lang.reflect.InvocationTargetException;
import java.lang.reflect.Method;
import java.net.URL;
import java.nio.ByteBuffer;
import java.util.Arrays;
import java.util.Collections;
import java.util.HashMap;
import java.util.Iterator;
import java.util.LinkedList;
import java.util.List;
import java.util.Map;
import java.util.Properties;
import java.util.concurrent.ConcurrentHashMap;
import java.util.concurrent.ConcurrentMap;

/**
 * Entry point for Interpreter process.
 * Accepting thrift connections from ZeppelinServer.
 */
public class RemoteInterpreterServer extends Thread
    implements RemoteInterpreterService.Iface, AngularObjectRegistryListener {

  private static Logger logger = LoggerFactory.getLogger(RemoteInterpreterServer.class);
<<<<<<< HEAD

=======
>>>>>>> 8b2259cf

  InterpreterGroup interpreterGroup;
  AngularObjectRegistry angularObjectRegistry;
  InterpreterHookRegistry hookRegistry;
  DistributedResourcePool resourcePool;
  private ApplicationLoader appLoader;

  Gson gson = new Gson();

  RemoteInterpreterService.Processor<RemoteInterpreterServer> processor;
  private String callbackHost;
  private int callbackPort;
  private String host;
  private int port;
  private TThreadPoolServer server;

  RemoteInterpreterEventClient eventClient = new RemoteInterpreterEventClient();
  private DependencyResolver depLoader;

  private final Map<String, RunningApplication> runningApplications =
      Collections.synchronizedMap(new HashMap<String, RunningApplication>());

  private Map<String, Object> remoteWorksResponsePool;
  private ZeppelinRemoteWorksController remoteWorksController;

  private final long DEFAULT_SHUTDOWN_TIMEOUT = 2000;

  // Hold information for manual progress update
  private ConcurrentMap<String, Integer> progressMap = new ConcurrentHashMap<>();

  private boolean isTest;

  public RemoteInterpreterServer(String callbackHost, int callbackPort, String portRange)
      throws IOException, TTransportException {
    this(callbackHost, callbackPort, portRange, false);
  }

  public RemoteInterpreterServer(String callbackHost, int callbackPort, String portRange,
                                 boolean isTest) throws TTransportException, IOException {
    if (null != callbackHost) {
      this.callbackHost = callbackHost;
      this.callbackPort = callbackPort;
    } else {
      // DevInterpreter
      this.port = callbackPort;
    }
    this.isTest = isTest;

    processor = new RemoteInterpreterService.Processor<>(this);
    TServerSocket serverTransport;
    if (null == callbackHost) {
      // Dev Interpreter
      serverTransport = new TServerSocket(callbackPort);
    } else {
      serverTransport = RemoteInterpreterUtils.createTServerSocket(portRange);
      this.port = serverTransport.getServerSocket().getLocalPort();
      this.host = RemoteInterpreterUtils.findAvailableHostAddress();
      logger.info("Launching ThriftServer at " + this.host + ":" + this.port);
    }
    server = new TThreadPoolServer(
        new TThreadPoolServer.Args(serverTransport).processor(processor));
    logger.info("Starting remote interpreter server on port {}", port);
    remoteWorksResponsePool = Collections.synchronizedMap(new HashMap<String, Object>());
    remoteWorksController = new ZeppelinRemoteWorksController(this, remoteWorksResponsePool);
  }

  @Override
  public void run() {
    if (null != callbackHost && !isTest) {
      new Thread(new Runnable() {
        boolean interrupted = false;

        @Override
        public void run() {
          while (!interrupted && !server.isServing()) {
            try {
              Thread.sleep(1000);
            } catch (InterruptedException e) {
              interrupted = true;
            }
          }

          if (!interrupted) {
            CallbackInfo callbackInfo = new CallbackInfo(host, port);
            try {
              RemoteInterpreterUtils
                  .registerInterpreter(callbackHost, callbackPort, callbackInfo);
            } catch (TException e) {
              logger.error("Error while registering interpreter: {}", callbackInfo, e);
              try {
                shutdown();
              } catch (TException e1) {
                logger.warn("Exception occurs while shutting down", e1);
              }
            }
          }
        }
      }).start();
    }
    logger.info("Starting remote interpreter server on port {}", port);
    server.serve();
  }

  @Override
  public void shutdown() throws TException {
    logger.info("Shutting down...");
    eventClient.waitForEventQueueBecomesEmpty(DEFAULT_SHUTDOWN_TIMEOUT);
    if (interpreterGroup != null) {
      for (List<Interpreter> session : interpreterGroup.values()) {
        for (Interpreter interpreter : session) {
          try {
            interpreter.close();
          } catch (InterpreterException e) {
            logger.warn("Fail to close interpreter", e);
          }
        }
      }
    }

    server.stop();

    // server.stop() does not always finish server.serve() loop
    // sometimes server.serve() is hanging even after server.stop() call.
    // this case, need to force kill the process

    long startTime = System.currentTimeMillis();
    while (System.currentTimeMillis() - startTime < DEFAULT_SHUTDOWN_TIMEOUT &&
        server.isServing()) {
      try {
        Thread.sleep(300);
      } catch (InterruptedException e) {
        logger.info("Exception in RemoteInterpreterServer while shutdown, Thread.sleep", e);
      }
    }

    if (server.isServing()) {
      System.exit(0);
    }
  }

  public int getPort() {
    return port;
  }

  public boolean isRunning() {
    if (server == null) {
      return false;
    } else {
      return server.isServing();
    }
  }


  public static void main(String[] args)
      throws TTransportException, InterruptedException, IOException {
    Class klass = RemoteInterpreterServer.class;
    URL location = klass.getResource('/' + klass.getName().replace('.', '/') + ".class");
    logger.info("URL:" + location);
    String callbackHost = null;
    int port = Constants.ZEPPELIN_INTERPRETER_DEFAUlT_PORT;
    String portRange = ":";
    if (args.length > 0) {
      callbackHost = args[0];
      port = Integer.parseInt(args[1]);
      if (args.length > 2) {
        portRange = args[2];
      }
    }
    RemoteInterpreterServer remoteInterpreterServer =
        new RemoteInterpreterServer(callbackHost, port, portRange);
    remoteInterpreterServer.start();
    remoteInterpreterServer.join();
    System.exit(0);
  }

  @Override
  public void createInterpreter(String interpreterGroupId, String sessionId, String
      className, Map<String, String> properties, String userName) throws TException {
    if (interpreterGroup == null) {
      interpreterGroup = new InterpreterGroup(interpreterGroupId);
      angularObjectRegistry = new AngularObjectRegistry(interpreterGroup.getId(), this);
      hookRegistry = new InterpreterHookRegistry(interpreterGroup.getId());
      resourcePool = new DistributedResourcePool(interpreterGroup.getId(), eventClient);
      interpreterGroup.setInterpreterHookRegistry(hookRegistry);
      interpreterGroup.setAngularObjectRegistry(angularObjectRegistry);
      interpreterGroup.setResourcePool(resourcePool);

      String localRepoPath = properties.get("zeppelin.interpreter.localRepo");
      if (properties.containsKey("zeppelin.interpreter.output.limit")) {
        InterpreterOutput.limit = Integer.parseInt(
            properties.get("zeppelin.interpreter.output.limit"));
      }

      depLoader = new DependencyResolver(localRepoPath);
      appLoader = new ApplicationLoader(resourcePool, depLoader);
    }

    try {
      Class<Interpreter> replClass = (Class<Interpreter>) Object.class.forName(className);
      Properties p = new Properties();
      p.putAll(properties);
      setSystemProperty(p);

      Constructor<Interpreter> constructor =
          replClass.getConstructor(new Class[]{Properties.class});
      Interpreter repl = constructor.newInstance(p);
      repl.setClassloaderUrls(new URL[]{});
      logger.info("Instantiate interpreter {}", className);
      repl.setInterpreterGroup(interpreterGroup);
      repl.setUserName(userName);

      interpreterGroup.addInterpreterToSession(new LazyOpenInterpreter(repl), sessionId);
    } catch (ClassNotFoundException | NoSuchMethodException | SecurityException
        | InstantiationException | IllegalAccessException
        | IllegalArgumentException | InvocationTargetException e) {
      logger.error(e.toString(), e);
      throw new TException(e);
    }
  }

  protected InterpreterGroup getInterpreterGroup() {
    return interpreterGroup;
  }

  protected ResourcePool getResourcePool() {
    return resourcePool;
  }

  protected RemoteInterpreterEventClient getEventClient() {
    return eventClient;
  }

  private void setSystemProperty(Properties properties) {
    for (Object key : properties.keySet()) {
      if (!RemoteInterpreterUtils.isEnvString((String) key)) {
        String value = properties.getProperty((String) key);
        if (value == null || value.isEmpty()) {
          System.clearProperty((String) key);
        } else {
          System.setProperty((String) key, properties.getProperty((String) key));
        }
      }
    }
  }

  protected Interpreter getInterpreter(String sessionId, String className) throws TException {
    if (interpreterGroup == null) {
      throw new TException(
          new InterpreterException("Interpreter instance " + className + " not created"));
    }
    synchronized (interpreterGroup) {
      List<Interpreter> interpreters = interpreterGroup.get(sessionId);
      if (interpreters == null) {
        throw new TException(
            new InterpreterException("Interpreter " + className + " not initialized"));
      }
      for (Interpreter inp : interpreters) {
        if (inp.getClassName().equals(className)) {
          return inp;
        }
      }
    }
    throw new TException(new InterpreterException("Interpreter instance "
        + className + " not found"));
  }

  @Override
  public void open(String sessionId, String className) throws TException {
    logger.info(String.format("Open Interpreter %s for session %s ", className, sessionId));
    Interpreter intp = getInterpreter(sessionId, className);
    try {
      intp.open();
    } catch (InterpreterException e) {
      throw new TException("Fail to open interpreter", e);
    }
  }

  @Override
  public void close(String sessionId, String className) throws TException {
    // unload all applications
    for (String appId : runningApplications.keySet()) {
      RunningApplication appInfo = runningApplications.get(appId);

      // see NoteInterpreterLoader.SHARED_SESSION
      if (appInfo.noteId.equals(sessionId) || sessionId.equals("shared_session")) {
        try {
          logger.info("Unload App {} ", appInfo.pkg.getName());
          appInfo.app.unload();
          // see ApplicationState.Status.UNLOADED
          eventClient.onAppStatusUpdate(appInfo.noteId, appInfo.paragraphId, appId, "UNLOADED");
        } catch (ApplicationException e) {
          logger.error(e.getMessage(), e);
        }
      }
    }

    // close interpreters
    List<Interpreter> interpreters;
    synchronized (interpreterGroup) {
      interpreters = interpreterGroup.get(sessionId);
    }
    if (interpreters != null) {
      Iterator<Interpreter> it = interpreters.iterator();
      while (it.hasNext()) {
        Interpreter inp = it.next();
        if (inp.getClassName().equals(className)) {
          try {
            inp.close();
          } catch (InterpreterException e) {
            logger.warn("Fail to close interpreter", e);
          }
          it.remove();
          break;
        }
      }
    }
  }


  @Override
  public RemoteInterpreterResult interpret(String noteId, String className, String st,
                                           RemoteInterpreterContext interpreterContext)
      throws TException {
    if (logger.isDebugEnabled()) {
      logger.debug("st:\n{}", st);
    }
    Interpreter intp = getInterpreter(noteId, className);
    InterpreterContext context = convert(interpreterContext);
    context.setClassName(intp.getClassName());

    Scheduler scheduler = intp.getScheduler();
    InterpretJobListener jobListener = new InterpretJobListener();
    InterpretJob job = new InterpretJob(
        interpreterContext.getParagraphId(),
        "remoteInterpretJob_" + System.currentTimeMillis(),
        jobListener,
        JobProgressPoller.DEFAULT_INTERVAL_MSEC,
        intp,
        st,
        context);
    scheduler.submit(job);

    while (!job.isTerminated()) {
      synchronized (jobListener) {
        try {
          jobListener.wait(1000);
        } catch (InterruptedException e) {
          logger.info("Exception in RemoteInterpreterServer while interpret, jobListener.wait", e);
        }
      }
    }

    progressMap.remove(interpreterContext.getParagraphId());

    InterpreterResult result;
    if (job.getStatus() == Status.ERROR) {
      result = new InterpreterResult(Code.ERROR, Job.getStack(job.getException()));
    } else {
      result = (InterpreterResult) job.getReturn();

      // in case of job abort in PENDING status, result can be null
      if (result == null) {
        result = new InterpreterResult(Code.KEEP_PREVIOUS_RESULT);
      }
    }
    return convert(result,
        context.getConfig(),
        context.getGui(),
        context.getNoteGui());
  }

  @Override
  public void onReceivedZeppelinResource(String responseJson) throws TException {
    RemoteZeppelinServerResource response = RemoteZeppelinServerResource.fromJson(responseJson);
    if (response == null) {
      throw new TException("Bad response for remote resource");
    }

    try {
      if (response.getResourceType() == RemoteZeppelinServerResource.Type.PARAGRAPH_RUNNERS) {
        List<InterpreterContextRunner> intpContextRunners = new LinkedList<>();
        List<Map<String, Object>> remoteRunnersMap =
            (List<Map<String, Object>>) response.getData();

        String noteId = null;
        String paragraphId = null;

        for (Map<String, Object> runnerItem : remoteRunnersMap) {
          noteId = (String) runnerItem.get("noteId");
          paragraphId = (String) runnerItem.get("paragraphId");
          intpContextRunners.add(
              new ParagraphRunner(this, noteId, paragraphId)
          );
        }

        synchronized (this.remoteWorksResponsePool) {
          this.remoteWorksResponsePool.put(
              response.getOwnerKey(),
              intpContextRunners);
        }
      }
    } catch (Exception e) {
      throw e;
    }
  }

  class InterpretJobListener implements JobListener {

    @Override
    public void onProgressUpdate(Job job, int progress) {
    }

    @Override
    public void onStatusChange(Job job, Status before, Status after) {
      synchronized (this) {
        notifyAll();
      }
    }
  }

  class InterpretJob extends Job {

    private Interpreter interpreter;
    private String script;
    private InterpreterContext context;
    private Map<String, Object> infos;
    private Object results;

    InterpretJob(
        String jobId,
        String jobName,
        JobListener listener,
        long progressUpdateIntervalMsec,
        Interpreter interpreter,
        String script,
        InterpreterContext context) {
      super(jobId, jobName, listener, progressUpdateIntervalMsec);
      this.interpreter = interpreter;
      this.script = script;
      this.context = context;
    }

    @Override
    public Object getReturn() {
      return results;
    }

    @Override
    public int progress() {
      return 0;
    }

    @Override
    public Map<String, Object> info() {
      if (infos == null) {
        infos = new HashMap<>();
      }
      return infos;
    }

    private void processInterpreterHooks(final String noteId) {
      InterpreterHookListener hookListener = new InterpreterHookListener() {
        @Override
        public void onPreExecute(String script) {
          String cmdDev = interpreter.getHook(noteId, HookType.PRE_EXEC_DEV);
          String cmdUser = interpreter.getHook(noteId, HookType.PRE_EXEC);

          // User defined hook should be executed before dev hook
          List<String> cmds = Arrays.asList(cmdDev, cmdUser);
          for (String cmd : cmds) {
            if (cmd != null) {
              script = cmd + '\n' + script;
            }
          }

          InterpretJob.this.script = script;
        }

        @Override
        public void onPostExecute(String script) {
          String cmdDev = interpreter.getHook(noteId, HookType.POST_EXEC_DEV);
          String cmdUser = interpreter.getHook(noteId, HookType.POST_EXEC);

          // User defined hook should be executed after dev hook
          List<String> cmds = Arrays.asList(cmdUser, cmdDev);
          for (String cmd : cmds) {
            if (cmd != null) {
              script += '\n' + cmd;
            }
          }

          InterpretJob.this.script = script;
        }
      };
      hookListener.onPreExecute(script);
      hookListener.onPostExecute(script);
    }

    @Override
    protected Object jobRun() throws Throwable {
      ClassLoader currentThreadContextClassloader = Thread.currentThread().getContextClassLoader();
      try {
        InterpreterContext.set(context);

        InterpreterResult result = null;

        // Open the interpreter instance prior to calling interpret().
        // This is necessary because the earliest we can register a hook
        // is from within the open() method.
        LazyOpenInterpreter lazy = (LazyOpenInterpreter) interpreter;
        if (!lazy.isOpen()) {
          lazy.open();
          result = lazy.executePrecode(context);
        }

        if (result == null || result.code() == Code.SUCCESS) {
          // Add hooks to script from registry.
          // Global scope first, followed by notebook scope
          processInterpreterHooks(null);
          processInterpreterHooks(context.getNoteId());
          result = interpreter.interpret(script, context);
        }

        // data from context.out is prepended to InterpreterResult if both defined
        context.out.flush();
        List<InterpreterResultMessage> resultMessages = context.out.toInterpreterResultMessage();
        resultMessages.addAll(result.message());

        for (InterpreterResultMessage msg : resultMessages) {
          if (msg.getType() == InterpreterResult.Type.IMG) {
            logger.debug("InterpreterResultMessage: IMAGE_DATA");
          } else {
            logger.debug("InterpreterResultMessage: " + msg.toString());
          }
        }
        // put result into resource pool
        if (resultMessages.size() > 0) {
          int lastMessageIndex = resultMessages.size() - 1;
          if (resultMessages.get(lastMessageIndex).getType() ==
              InterpreterResult.Type.TABLE) {
            context.getResourcePool().put(
                context.getNoteId(),
                context.getParagraphId(),
                WellKnownResourceName.ZeppelinTableResult.toString(),
                resultMessages.get(lastMessageIndex));
          }
        }
        return new InterpreterResult(result.code(), resultMessages);
      } finally {
        Thread.currentThread().setContextClassLoader(currentThreadContextClassloader);
        InterpreterContext.remove();
      }
    }

    @Override
    protected boolean jobAbort() {
      return false;
    }

    @Override
    public void setResult(Object results) {
      this.results = results;
    }
  }


  @Override
  public void cancel(String noteId, String className, RemoteInterpreterContext interpreterContext)
      throws TException {
    logger.info("cancel {} {}", className, interpreterContext.getParagraphId());
    Interpreter intp = getInterpreter(noteId, className);
    String jobId = interpreterContext.getParagraphId();
    Job job = intp.getScheduler().removeFromWaitingQueue(jobId);

    if (job != null) {
      job.setStatus(Status.ABORT);
    } else {
      try {
        intp.cancel(convert(interpreterContext, null));
      } catch (InterpreterException e) {
        throw new TException("Fail to cancel", e);
      }
    }
  }

  @Override
  public int getProgress(String sessionId, String className,
                         RemoteInterpreterContext interpreterContext)
      throws TException {
    Integer manuallyProvidedProgress = progressMap.get(interpreterContext.getParagraphId());
    if (manuallyProvidedProgress != null) {
      return manuallyProvidedProgress;
    } else {
      Interpreter intp = getInterpreter(sessionId, className);
      if (intp == null) {
        throw new TException("No interpreter {} existed for session {}".format(
            className, sessionId));
      }
      try {
        return intp.getProgress(convert(interpreterContext, null));
      } catch (InterpreterException e) {
        throw new TException("Fail to getProgress", e);
      }
    }
  }


  @Override
  public String getFormType(String sessionId, String className) throws TException {
    Interpreter intp = getInterpreter(sessionId, className);
    try {
      return intp.getFormType().toString();
    } catch (InterpreterException e) {
      throw new TException(e);
    }
  }

  @Override
  public List<InterpreterCompletion> completion(String sessionId,
                                                String className,
                                                String buf,
                                                int cursor,
                                                RemoteInterpreterContext remoteInterpreterContext)
      throws TException {
    Interpreter intp = getInterpreter(sessionId, className);
    try {
      return intp.completion(buf, cursor, convert(remoteInterpreterContext, null));
    } catch (InterpreterException e) {
      throw new TException("Fail to get completion", e);
    }
  }

  private InterpreterContext convert(RemoteInterpreterContext ric) {
    return convert(ric, createInterpreterOutput(ric.getNoteId(), ric.getParagraphId()));
  }

  private InterpreterContext convert(RemoteInterpreterContext ric, InterpreterOutput output) {
    List<InterpreterContextRunner> contextRunners = new LinkedList<>();
    List<InterpreterContextRunner> runners = gson.fromJson(ric.getRunners(),
        new TypeToken<List<RemoteInterpreterContextRunner>>() {
        }.getType());

    for (InterpreterContextRunner r : runners) {
      contextRunners.add(new ParagraphRunner(this, r.getNoteId(), r.getParagraphId()));
    }

    return new InterpreterContext(
        ric.getNoteId(),
        ric.getParagraphId(),
        ric.getReplName(),
        ric.getParagraphTitle(),
        ric.getParagraphText(),
        AuthenticationInfo.fromJson(ric.getAuthenticationInfo()),
        (Map<String, Object>) gson.fromJson(ric.getConfig(),
            new TypeToken<Map<String, Object>>() {
            }.getType()),
        GUI.fromJson(ric.getGui()),
        GUI.fromJson(ric.getNoteGui()),
        interpreterGroup.getAngularObjectRegistry(),
        interpreterGroup.getResourcePool(),
        contextRunners, output, remoteWorksController, eventClient, progressMap);
  }


  protected InterpreterOutput createInterpreterOutput(final String noteId, final String
      paragraphId) {
    return new InterpreterOutput(new InterpreterOutputListener() {
      @Override
      public void onUpdateAll(InterpreterOutput out) {
        try {
          eventClient.onInterpreterOutputUpdateAll(
              noteId, paragraphId, out.toInterpreterResultMessage());
        } catch (IOException e) {
          logger.error(e.getMessage(), e);
        }
      }

      @Override
      public void onAppend(int index, InterpreterResultMessageOutput out, byte[] line) {
        String output = new String(line);
        logger.debug("Output Append: {}", output);
        eventClient.onInterpreterOutputAppend(
            noteId, paragraphId, index, output);
      }

      @Override
      public void onUpdate(int index, InterpreterResultMessageOutput out) {
        String output;
        try {
          output = new String(out.toByteArray());
          logger.debug("Output Update: {}", output);
          eventClient.onInterpreterOutputUpdate(
              noteId, paragraphId, index, out.getType(), output);
        } catch (IOException e) {
          logger.error(e.getMessage(), e);
        }
      }
    });
  }


  static class ParagraphRunner extends InterpreterContextRunner {
    Logger logger = LoggerFactory.getLogger(ParagraphRunner.class);
    private transient RemoteInterpreterServer server;

    ParagraphRunner(RemoteInterpreterServer server, String noteId, String paragraphId) {
      super(noteId, paragraphId);
      this.server = server;
    }

    @Override
    public void run() {
      server.eventClient.run(this);
    }
  }

  static class ZeppelinRemoteWorksController implements RemoteWorksController {
    Logger logger = LoggerFactory.getLogger(ZeppelinRemoteWorksController.class);

    private final long DEFAULT_TIMEOUT_VALUE = 300000;
    private final Map<String, Object> remoteWorksResponsePool;
    private RemoteInterpreterServer server;

    ZeppelinRemoteWorksController(
        RemoteInterpreterServer server, Map<String, Object> remoteWorksResponsePool) {
      this.remoteWorksResponsePool = remoteWorksResponsePool;
      this.server = server;
    }

    public String generateOwnerKey() {
      String hashKeyText = new String("ownerKey" + System.currentTimeMillis());
      String hashKey = String.valueOf(hashKeyText.hashCode());
      return hashKey;
    }

    public boolean waitForEvent(String eventOwnerKey) throws InterruptedException {
      return waitForEvent(eventOwnerKey, DEFAULT_TIMEOUT_VALUE);
    }

    public boolean waitForEvent(String eventOwnerKey, long timeout) throws InterruptedException {
      boolean wasGetData = false;
      long now = System.currentTimeMillis();
      long endTime = System.currentTimeMillis() + timeout;

      while (endTime >= now) {
        synchronized (this.remoteWorksResponsePool) {
          wasGetData = this.remoteWorksResponsePool.containsKey(eventOwnerKey);
        }
        if (wasGetData == true) {
          break;
        }
        now = System.currentTimeMillis();
        sleep(500);
      }

      return wasGetData;
    }

    @Override
    public List<InterpreterContextRunner> getRemoteContextRunner(String noteId) {
      return getRemoteContextRunner(noteId, null);
    }

    public List<InterpreterContextRunner> getRemoteContextRunner(
        String noteId, String paragraphID) {

      List<InterpreterContextRunner> runners = null;
      String ownerKey = generateOwnerKey();

      ZeppelinServerResourceParagraphRunner resource = new ZeppelinServerResourceParagraphRunner();
      resource.setNoteId(noteId);
      resource.setParagraphId(paragraphID);
      server.eventClient.getZeppelinServerNoteRunner(ownerKey, resource);

      try {
        this.waitForEvent(ownerKey);
      } catch (Exception e) {
        return new LinkedList<>();
      }
      synchronized (this.remoteWorksResponsePool) {
        runners = (List<InterpreterContextRunner>) this.remoteWorksResponsePool.get(ownerKey);
        this.remoteWorksResponsePool.remove(ownerKey);
      }
      return runners;
    }


  }

  private RemoteInterpreterResult convert(InterpreterResult result,
                                          Map<String, Object> config, GUI gui, GUI noteGui) {

    List<RemoteInterpreterResultMessage> msg = new LinkedList<>();
    for (InterpreterResultMessage m : result.message()) {
      msg.add(new RemoteInterpreterResultMessage(
          m.getType().name(),
          m.getData()));
    }

    return new RemoteInterpreterResult(
        result.code().name(),
        msg,
        gson.toJson(config),
        gui.toJson(),
        noteGui.toJson());
  }

  @Override
  public String getStatus(String sessionId, String jobId)
      throws TException {
    if (interpreterGroup == null) {
      return Status.UNKNOWN.name();
    }

    synchronized (interpreterGroup) {
      List<Interpreter> interpreters = interpreterGroup.get(sessionId);
      if (interpreters == null) {
        return Status.UNKNOWN.name();
      }

      for (Interpreter intp : interpreters) {
        for (Job job : intp.getScheduler().getJobsRunning()) {
          if (jobId.equals(job.getId())) {
            return job.getStatus().name();
          }
        }

        for (Job job : intp.getScheduler().getJobsWaiting()) {
          if (jobId.equals(job.getId())) {
            return job.getStatus().name();
          }
        }
      }
    }
    return Status.UNKNOWN.name();
  }


  @Override
  public void onAdd(String interpreterGroupId, AngularObject object) {
    eventClient.angularObjectAdd(object);
  }

  @Override
  public void onUpdate(String interpreterGroupId, AngularObject object) {
    eventClient.angularObjectUpdate(object);
  }

  @Override
  public void onRemove(String interpreterGroupId, String name, String noteId, String paragraphId) {
    eventClient.angularObjectRemove(name, noteId, paragraphId);
  }


  /**
   * Poll event from RemoteInterpreterEventPoller
   *
   * @return
   * @throws TException
   */
  @Override
  public RemoteInterpreterEvent getEvent() throws TException {
    return eventClient.pollEvent();
  }

  /**
   * called when object is updated in client (web) side.
   *
   * @param name
   * @param noteId      noteId where the update issues
   * @param paragraphId paragraphId where the update issues
   * @param object
   * @throws TException
   */
  @Override
  public void angularObjectUpdate(String name, String noteId, String paragraphId, String object)
      throws TException {
    AngularObjectRegistry registry = interpreterGroup.getAngularObjectRegistry();
    // first try local objects
    AngularObject ao = registry.get(name, noteId, paragraphId);
    if (ao == null) {
      logger.debug("Angular object {} not exists", name);
      return;
    }

    if (object == null) {
      ao.set(null, false);
      return;
    }

    Object oldObject = ao.get();
    Object value = null;
    if (oldObject != null) {  // first try with previous object's type
      try {
        value = gson.fromJson(object, oldObject.getClass());
        ao.set(value, false);
        return;
      } catch (Exception e) {
        // it's not a previous object's type. proceed to treat as a generic type
        logger.debug(e.getMessage(), e);
      }
    }

    // Generic java object type for json.
    if (value == null) {
      try {
        value = gson.fromJson(object,
            new TypeToken<Map<String, Object>>() {
            }.getType());
      } catch (Exception e) {
        // it's not a generic json object, too. okay, proceed to threat as a string type
        logger.debug(e.getMessage(), e);
      }
    }

    // try string object type at last
    if (value == null) {
      value = gson.fromJson(object, String.class);
    }

    ao.set(value, false);
  }

  /**
   * When zeppelinserver initiate angular object add.
   * Dont't need to emit event to zeppelin server
   */
  @Override
  public void angularObjectAdd(String name, String noteId, String paragraphId, String object)
      throws TException {
    AngularObjectRegistry registry = interpreterGroup.getAngularObjectRegistry();
    // first try local objects
    AngularObject ao = registry.get(name, noteId, paragraphId);
    if (ao != null) {
      angularObjectUpdate(name, noteId, paragraphId, object);
      return;
    }

    // Generic java object type for json.
    Object value = null;
    try {
      value = gson.fromJson(object,
          new TypeToken<Map<String, Object>>() {
          }.getType());
    } catch (Exception e) {
      // it's okay. proceed to treat object as a string
      logger.debug(e.getMessage(), e);
    }

    // try string object type at last
    if (value == null) {
      value = gson.fromJson(object, String.class);
    }

    registry.add(name, value, noteId, paragraphId, false);
  }

  @Override
  public void angularObjectRemove(String name, String noteId, String paragraphId) throws
      TException {
    AngularObjectRegistry registry = interpreterGroup.getAngularObjectRegistry();
    registry.remove(name, noteId, paragraphId, false);
  }

  @Override
  public void resourcePoolResponseGetAll(List<String> resources) throws TException {
    eventClient.putResponseGetAllResources(resources);
  }

  /**
   * Get payload of resource from remote
   *
   * @param resourceId json serialized ResourceId
   * @param object     java serialized of the object
   * @throws TException
   */
  @Override
  public void resourceResponseGet(String resourceId, ByteBuffer object) throws TException {
    eventClient.putResponseGetResource(resourceId, object);
  }

  @Override
  public List<String> resourcePoolGetAll() throws TException {
    logger.debug("Request getAll from ZeppelinServer");
    List<String> result = new LinkedList<>();

    if (resourcePool == null) {
      return result;
    }

    ResourceSet resourceSet = resourcePool.getAll(false);
    for (Resource r : resourceSet) {
      result.add(r.toJson());
    }

    return result;
  }

  @Override
  public boolean resourceRemove(String noteId, String paragraphId, String resourceName)
      throws TException {
    Resource resource = resourcePool.remove(noteId, paragraphId, resourceName);
    return resource != null;
  }

  @Override
  public ByteBuffer resourceGet(String noteId, String paragraphId, String resourceName)
      throws TException {
    logger.debug("Request resourceGet {} from ZeppelinServer", resourceName);
    Resource resource = resourcePool.get(noteId, paragraphId, resourceName, false);

    if (resource == null || resource.get() == null || !resource.isSerializable()) {
      return ByteBuffer.allocate(0);
    } else {
      try {
        return Resource.serializeObject(resource.get());
      } catch (IOException e) {
        logger.error(e.getMessage(), e);
        return ByteBuffer.allocate(0);
      }
    }
  }

  @Override
  public ByteBuffer resourceInvokeMethod(
      String noteId, String paragraphId, String resourceName, String invokeMessage) {
    InvokeResourceMethodEventMessage message =
        InvokeResourceMethodEventMessage.fromJson(invokeMessage);

    Resource resource = resourcePool.get(noteId, paragraphId, resourceName, false);
    if (resource == null || resource.get() == null) {
      return ByteBuffer.allocate(0);
    } else {
      try {
        Object o = resource.get();
        Method method = o.getClass().getMethod(
            message.methodName,
            message.getParamTypes());
        Object ret = method.invoke(o, message.params);
        if (message.shouldPutResultIntoResourcePool()) {
          // if return resource name is specified,
          // then put result into resource pool
          // and return empty byte buffer
          resourcePool.put(
              noteId,
              paragraphId,
              message.returnResourceName,
              ret);
          return ByteBuffer.allocate(0);
        } else {
          // if return resource name is not specified,
          // then return serialized result
          ByteBuffer serialized = Resource.serializeObject(ret);
          if (serialized == null) {
            return ByteBuffer.allocate(0);
          } else {
            return serialized;
          }
        }
      } catch (Exception e) {
        logger.error(e.getMessage(), e);
        return ByteBuffer.allocate(0);
      }
    }
  }

  /**
   * Get payload of resource from remote
   *
   * @param invokeResourceMethodEventMessage json serialized InvokeResourcemethodEventMessage
   * @param object                           java serialized of the object
   * @throws TException
   */
  @Override
  public void resourceResponseInvokeMethod(
      String invokeResourceMethodEventMessage, ByteBuffer object) throws TException {
    InvokeResourceMethodEventMessage message =
        InvokeResourceMethodEventMessage.fromJson(invokeResourceMethodEventMessage);

    if (message.shouldPutResultIntoResourcePool()) {
      Resource resource = resourcePool.get(
          message.resourceId.getNoteId(),
          message.resourceId.getParagraphId(),
          message.returnResourceName,
          true);
      eventClient.putResponseInvokeMethod(message, resource);
    } else {
      eventClient.putResponseInvokeMethod(message, object);
    }
  }

  @Override
  public void angularRegistryPush(String registryAsString) throws TException {
    try {
      Map<String, Map<String, AngularObject>> deserializedRegistry = gson
          .fromJson(registryAsString,
              new TypeToken<Map<String, Map<String, AngularObject>>>() {
              }.getType());
      interpreterGroup.getAngularObjectRegistry().setRegistry(deserializedRegistry);
    } catch (Exception e) {
      logger.info("Exception in RemoteInterpreterServer while angularRegistryPush, nolock", e);
    }
  }

  protected InterpreterOutput createAppOutput(final String noteId,
                                              final String paragraphId,
                                              final String appId) {
    return new InterpreterOutput(new InterpreterOutputListener() {
      @Override
      public void onUpdateAll(InterpreterOutput out) {

      }

      @Override
      public void onAppend(int index, InterpreterResultMessageOutput out, byte[] line) {
        eventClient.onAppOutputAppend(noteId, paragraphId, index, appId, new String(line));
      }

      @Override
      public void onUpdate(int index, InterpreterResultMessageOutput out) {
        try {
          eventClient.onAppOutputUpdate(noteId, paragraphId, index, appId,
              out.getType(), new String(out.toByteArray()));
        } catch (IOException e) {
          logger.error(e.getMessage(), e);
        }
      }
    });

  }

  private ApplicationContext getApplicationContext(
      HeliumPackage packageInfo, String noteId, String paragraphId, String applicationInstanceId) {
    InterpreterOutput out = createAppOutput(noteId, paragraphId, applicationInstanceId);
    return new ApplicationContext(
        noteId,
        paragraphId,
        applicationInstanceId,
        new HeliumAppAngularObjectRegistry(angularObjectRegistry, noteId, applicationInstanceId),
        out);
  }

  @Override
  public RemoteApplicationResult loadApplication(
      String applicationInstanceId, String packageInfo, String noteId, String paragraphId)
      throws TException {
    if (runningApplications.containsKey(applicationInstanceId)) {
      logger.warn("Application instance {} is already running");
      return new RemoteApplicationResult(true, "");
    }
    HeliumPackage pkgInfo = HeliumPackage.fromJson(packageInfo);
    ApplicationContext context = getApplicationContext(
        pkgInfo, noteId, paragraphId, applicationInstanceId);
    try {
      Application app = null;
      logger.info(
          "Loading application {}({}), artifact={}, className={} into note={}, paragraph={}",
          pkgInfo.getName(),
          applicationInstanceId,
          pkgInfo.getArtifact(),
          pkgInfo.getClassName(),
          noteId,
          paragraphId);
      app = appLoader.load(pkgInfo, context);
      runningApplications.put(
          applicationInstanceId,
          new RunningApplication(pkgInfo, app, noteId, paragraphId));
      return new RemoteApplicationResult(true, "");
    } catch (Exception e) {
      logger.error(e.getMessage(), e);
      return new RemoteApplicationResult(false, e.getMessage());
    }
  }

  @Override
  public RemoteApplicationResult unloadApplication(String applicationInstanceId)
      throws TException {
    RunningApplication runningApplication = runningApplications.remove(applicationInstanceId);
    if (runningApplication != null) {
      try {
        logger.info("Unloading application {}", applicationInstanceId);
        runningApplication.app.unload();
      } catch (ApplicationException e) {
        logger.error(e.getMessage(), e);
        return new RemoteApplicationResult(false, e.getMessage());
      }
    }
    return new RemoteApplicationResult(true, "");
  }

  @Override
  public RemoteApplicationResult runApplication(String applicationInstanceId)
      throws TException {
    logger.info("run application {}", applicationInstanceId);

    RunningApplication runningApp = runningApplications.get(applicationInstanceId);
    if (runningApp == null) {
      logger.error("Application instance {} not exists", applicationInstanceId);
      return new RemoteApplicationResult(false, "Application instance does not exists");
    } else {
      ApplicationContext context = runningApp.app.context();
      try {
        context.out.clear();
        context.out.setType(InterpreterResult.Type.ANGULAR);
        ResourceSet resource = appLoader.findRequiredResourceSet(
            runningApp.pkg.getResources(),
            context.getNoteId(),
            context.getParagraphId());
        for (Resource res : resource) {
          System.err.println("Resource " + res.get());
        }
        runningApp.app.run(resource);
        context.out.flush();
        InterpreterResultMessageOutput out = context.out.getOutputAt(0);
        eventClient.onAppOutputUpdate(
            context.getNoteId(),
            context.getParagraphId(),
            0,
            applicationInstanceId,
            out.getType(),
            new String(out.toByteArray()));
        return new RemoteApplicationResult(true, "");
      } catch (ApplicationException | IOException e) {
        return new RemoteApplicationResult(false, e.getMessage());
      }
    }
  }

  private static class RunningApplication {
    public final Application app;
    public final HeliumPackage pkg;
    public final String noteId;
    public final String paragraphId;

    RunningApplication(HeliumPackage pkg,
                              Application app,
                              String noteId,
                              String paragraphId) {
      this.app = app;
      this.pkg = pkg;
      this.noteId = noteId;
      this.paragraphId = paragraphId;
    }
  }

  ;
}<|MERGE_RESOLUTION|>--- conflicted
+++ resolved
@@ -100,11 +100,6 @@
     implements RemoteInterpreterService.Iface, AngularObjectRegistryListener {
 
   private static Logger logger = LoggerFactory.getLogger(RemoteInterpreterServer.class);
-<<<<<<< HEAD
-
-=======
->>>>>>> 8b2259cf
-
   InterpreterGroup interpreterGroup;
   AngularObjectRegistry angularObjectRegistry;
   InterpreterHookRegistry hookRegistry;
