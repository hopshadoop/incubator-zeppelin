--- conflicted
+++ resolved
@@ -367,22 +367,11 @@
         return true;
       }
     } catch (InterpreterNotFoundException e) {
-<<<<<<< HEAD
-      String intpExceptionMsg =
-          getJobName() + "'s Interpreter " + getIntpText() + " not found";
-      RuntimeException intpException = new RuntimeException(intpExceptionMsg);
-      InterpreterResult intpResult =
-          new InterpreterResult(InterpreterResult.Code.ERROR, intpException.getMessage());
-      setReturn(intpResult, intpException);
-      setStatus(Job.Status.ERROR);
-      throw intpException;
-=======
       InterpreterResult intpResult =
           new InterpreterResult(InterpreterResult.Code.ERROR);
       setReturn(intpResult, e);
       setStatus(Job.Status.ERROR);
       throw new RuntimeException(e);
->>>>>>> 8b2259cf
     }
   }
 
