/*
 * Licensed to the Apache Software Foundation (ASF) under one or more
 * contributor license agreements.  See the NOTICE file distributed with
 * this work for additional information regarding copyright ownership.
 * The ASF licenses this file to You under the Apache License, Version 2.0
 * (the "License"); you may not use this file except in compliance with
 * the License.  You may obtain a copy of the License at
 *
 *    http://www.apache.org/licenses/LICENSE-2.0
 *
 * Unless required by applicable law or agreed to in writing, software
 * distributed under the License is distributed on an "AS IS" BASIS,
 * WITHOUT WARRANTIES OR CONDITIONS OF ANY KIND, either express or implied.
 * See the License for the specific language governing permissions and
 * limitations under the License.
 */

package org.apache.zeppelin.notebook;

import com.google.common.base.Preconditions;
import com.google.common.base.Predicate;
import com.google.common.collect.FluentIterable;
import com.google.common.collect.Sets;
import java.io.IOException;
import java.util.ArrayList;
import java.util.Collections;
import java.util.Comparator;
import java.util.Date;
import java.util.HashMap;
import java.util.LinkedHashMap;
import java.util.LinkedList;
import java.util.List;
import java.util.Map;
import java.util.Set;
import java.util.concurrent.TimeUnit;
import org.apache.zeppelin.conf.ZeppelinConfiguration;
import org.apache.zeppelin.conf.ZeppelinConfiguration.ConfVars;
import org.apache.zeppelin.display.AngularObject;
import org.apache.zeppelin.display.AngularObjectRegistry;
import org.apache.zeppelin.interpreter.InterpreterException;
import org.apache.zeppelin.interpreter.InterpreterFactory;
import org.apache.zeppelin.interpreter.InterpreterGroup;
import org.apache.zeppelin.interpreter.InterpreterResult;
import org.apache.zeppelin.interpreter.InterpreterSetting;
import org.apache.zeppelin.interpreter.InterpreterSettingManager;
import org.apache.zeppelin.interpreter.remote.RemoteAngularObjectRegistry;
import org.apache.zeppelin.notebook.repo.NotebookRepo;
import org.apache.zeppelin.notebook.repo.NotebookRepoSync;
import org.apache.zeppelin.notebook.repo.NotebookRepoWithVersionControl;
import org.apache.zeppelin.notebook.repo.NotebookRepoWithVersionControl.Revision;
import org.apache.zeppelin.scheduler.Job;
import org.apache.zeppelin.scheduler.SchedulerFactory;
import org.apache.zeppelin.search.SearchService;
import org.apache.zeppelin.user.AuthenticationInfo;
import org.apache.zeppelin.user.Credentials;
import org.quartz.CronScheduleBuilder;
import org.quartz.CronTrigger;
import org.quartz.JobBuilder;
import org.quartz.JobDetail;
import org.quartz.JobExecutionContext;
import org.quartz.JobExecutionException;
import org.quartz.JobKey;
import org.quartz.SchedulerException;
import org.quartz.TriggerBuilder;
import org.quartz.impl.StdSchedulerFactory;
import org.slf4j.Logger;
import org.slf4j.LoggerFactory;

/**
 * Collection of Notes.
 */
public class Notebook implements NoteEventListener {
  private static final Logger logger = LoggerFactory.getLogger(Notebook.class);

  @SuppressWarnings("unused") @Deprecated //TODO(bzz): remove unused
  private SchedulerFactory schedulerFactory;

  private InterpreterFactory replFactory;
  private InterpreterSettingManager interpreterSettingManager;
  /**
   * Keep the order.
   */
  private final Map<String, Note> notes = new LinkedHashMap<>();
  private final FolderView folders = new FolderView();
  private ZeppelinConfiguration conf;
  private StdSchedulerFactory quertzSchedFact;
  private org.quartz.Scheduler quartzSched;
  private JobListenerFactory jobListenerFactory;
  private NotebookRepo notebookRepo;
  private SearchService noteSearchService;
  private NotebookAuthorization notebookAuthorization;
  private final List<NotebookEventListener> notebookEventListeners =
      Collections.synchronizedList(new LinkedList<NotebookEventListener>());
  private Credentials credentials;

  /**
   * Main constructor \w manual Dependency Injection
   *
   * @param noteSearchService         - (nullable) for indexing all notebooks on creating.
   * @throws IOException
   * @throws SchedulerException
   */
  public Notebook(ZeppelinConfiguration conf, NotebookRepo notebookRepo,
      SchedulerFactory schedulerFactory, InterpreterFactory replFactory,
      InterpreterSettingManager interpreterSettingManager, JobListenerFactory jobListenerFactory,
      SearchService noteSearchService, NotebookAuthorization notebookAuthorization,
      Credentials credentials) throws IOException, SchedulerException {
    this.conf = conf;
    this.notebookRepo = notebookRepo;
    this.schedulerFactory = schedulerFactory;
    this.replFactory = replFactory;
    this.interpreterSettingManager = interpreterSettingManager;
    this.jobListenerFactory = jobListenerFactory;
    this.noteSearchService = noteSearchService;
    this.notebookAuthorization = notebookAuthorization;
    this.credentials = credentials;
    quertzSchedFact = new org.quartz.impl.StdSchedulerFactory();
    quartzSched = quertzSchedFact.getScheduler();
    quartzSched.start();
    CronJob.notebook = this;

    AuthenticationInfo anonymous = AuthenticationInfo.ANONYMOUS;
    loadAllNotes(anonymous);
    if (this.noteSearchService != null) {
      long start = System.nanoTime();
      logger.info("Notebook indexing started...");
      noteSearchService.addIndexDocs(notes.values());
      logger.info("Notebook indexing finished: {} indexed in {}s", notes.size(),
          TimeUnit.NANOSECONDS.toSeconds(start - System.nanoTime()));
    }
  }

  /**
   * Create new note.
   *
   * @throws IOException
   */
  public Note createNote(AuthenticationInfo subject) throws IOException {
    Preconditions.checkNotNull(subject, "AuthenticationInfo should not be null");
    Note note;
    if (conf.getBoolean(ConfVars.ZEPPELIN_NOTEBOOK_AUTO_INTERPRETER_BINDING)) {
      note = createNote(interpreterSettingManager.getInterpreterSettingIds(), subject);
    } else {
      note = createNote(null, subject);
    }
    noteSearchService.addIndexDoc(note);
    return note;
  }

  /**
   * Create new note.
   *
   * @throws IOException
   */
  public Note createNote(List<String> interpreterIds, AuthenticationInfo subject)
      throws IOException {
    Note note =
        new Note(notebookRepo, replFactory, interpreterSettingManager, jobListenerFactory,
                noteSearchService, credentials, this);
    note.setNoteNameListener(folders);

    synchronized (notes) {
      notes.put(note.getId(), note);
    }
    if (interpreterIds != null) {
      bindInterpretersToNote(subject.getUser(), note.getId(), interpreterIds);
    }

    notebookAuthorization.setNewNotePermissions(note.getId(), subject);
    noteSearchService.addIndexDoc(note);
    note.persist(subject);
    fireNoteCreateEvent(note);
    return note;
  }

  /**
   * Export existing note.
   *
   * @param noteId - the note ID to clone
   * @return Note JSON
   * @throws IOException, IllegalArgumentException
   */
  public String exportNote(String noteId) throws IOException, IllegalArgumentException {
    Note note = getNote(noteId);
    if (note == null) {
      throw new IllegalArgumentException(noteId + " not found");
    }
    return note.toJson();
  }

  /**
   * import JSON as a new note.
   *
   * @param sourceJson - the note JSON to import
   * @param noteName   - the name of the new note
   * @return note ID
   * @throws IOException
   */
  public Note importNote(String sourceJson, String noteName, AuthenticationInfo subject)
      throws IOException {
    Note newNote;
    try {
      Note oldNote = Note.fromJson(sourceJson);
      convertFromSingleResultToMultipleResultsFormat(oldNote);
      newNote = createNote(subject);
      if (noteName != null) {
        newNote.setName(noteName);
      } else {
        newNote.setName(oldNote.getName());
      }
      newNote.setCronSupported(getConf());
      List<Paragraph> paragraphs = oldNote.getParagraphs();
      for (Paragraph p : paragraphs) {
        newNote.addCloneParagraph(p, subject);
      }

      notebookAuthorization.setNewNotePermissions(newNote.getId(), subject);
      newNote.persist(subject);
    } catch (IOException e) {
      logger.error(e.toString(), e);
      throw e;
    }

    return newNote;
  }

  /**
   * Clone existing note.
   *
   * @param sourceNoteId - the note ID to clone
   * @param newNoteName  - the name of the new note
   * @return noteId
   * @throws IOException, CloneNotSupportedException, IllegalArgumentException
   */
  public Note cloneNote(String sourceNoteId, String newNoteName, AuthenticationInfo subject)
      throws IOException, CloneNotSupportedException, IllegalArgumentException {

    Note sourceNote = getNote(sourceNoteId);
    if (sourceNote == null) {
      throw new IllegalArgumentException(sourceNoteId + "not found");
    }
    Note newNote = createNote(subject);
    if (newNoteName != null) {
      newNote.setName(newNoteName);
    } else {
      newNote.setName("Note " + newNote.getId());
    }
    newNote.setCronSupported(getConf());
    // Copy the interpreter bindings
    List<String> boundInterpreterSettingsIds = getBindedInterpreterSettingsIds(sourceNote.getId());
    bindInterpretersToNote(subject.getUser(), newNote.getId(), boundInterpreterSettingsIds);

    List<Paragraph> paragraphs = sourceNote.getParagraphs();
    for (Paragraph p : paragraphs) {
      newNote.addCloneParagraph(p, subject);
    }

    noteSearchService.addIndexDoc(newNote);
    newNote.persist(subject);
    return newNote;
  }

  public void bindInterpretersToNote(String user, String id, List<String> interpreterSettingIds)
      throws IOException {
    Note note = getNote(id);
    if (note != null) {
      List<InterpreterSetting> currentBindings =
          interpreterSettingManager.getInterpreterSettings(id);
      for (InterpreterSetting setting : currentBindings) {
        if (!interpreterSettingIds.contains(setting.getId())) {
          fireUnbindInterpreter(note, setting);
        }
      }

      interpreterSettingManager.setInterpreterBinding(user, note.getId(), interpreterSettingIds);
      // comment out while note.getNoteReplLoader().setInterpreterBinding(...) do the same
      // replFactory.putNoteInterpreterSettingBinding(id, interpreterSettingIds);
    }
  }

  List<String> getBindedInterpreterSettingsIds(String id) {
    Note note = getNote(id);
    if (note != null) {
      return interpreterSettingManager.getInterpreterBinding(note.getId());
    } else {
      return new LinkedList<>();
    }
  }

  public List<InterpreterSetting> getBindedInterpreterSettings(String id) {
    Note note = getNote(id);
    if (note != null) {
      return interpreterSettingManager.getInterpreterSettings(note.getId());
    } else {
      return new LinkedList<>();
    }
  }

  public Note getNote(String id) {
    synchronized (notes) {
      return notes.get(id);
    }
  }

  public Folder getFolder(String folderId) {
    synchronized (folders) {
      return folders.getFolder(folderId);
    }
  }

  public boolean hasFolder(String folderId) {
    synchronized (folders) {
      return folders.hasFolder(folderId);
    }
  }

  public void moveNoteToTrash(String noteId) {
    try {
      interpreterSettingManager.setInterpreterBinding("", noteId, new ArrayList<String>());
    } catch (IOException e) {
      e.printStackTrace();
    }
  }

  public void removeNote(String id, AuthenticationInfo subject) {
    Preconditions.checkNotNull(subject, "AuthenticationInfo should not be null");

    Note note;

    synchronized (notes) {
      note = notes.remove(id);
      folders.removeNote(note);
    }
    try {
      interpreterSettingManager.removeNoteInterpreterSettingBinding(subject.getUser(), id);
    } catch (IOException e) {
      logger.error(e.toString(), e);
    }
    noteSearchService.deleteIndexDocs(note);
    notebookAuthorization.removeNote(id);

    // remove from all interpreter instance's angular object registry
    for (InterpreterSetting settings : interpreterSettingManager.get()) {
      InterpreterGroup interpreterGroup = settings.getInterpreterGroup(subject.getUser(), id);
      if (interpreterGroup != null) {
        AngularObjectRegistry registry = interpreterGroup.getAngularObjectRegistry();
        if (registry instanceof RemoteAngularObjectRegistry) {
          // remove paragraph scope object
          for (Paragraph p : note.getParagraphs()) {
            ((RemoteAngularObjectRegistry) registry).removeAllAndNotifyRemoteProcess(id, p.getId());

            // remove app scope object
            List<ApplicationState> appStates = p.getAllApplicationStates();
            if (appStates != null) {
              for (ApplicationState app : appStates) {
                ((RemoteAngularObjectRegistry) registry)
                    .removeAllAndNotifyRemoteProcess(id, app.getId());
              }
            }
          }
          // remove note scope object
          ((RemoteAngularObjectRegistry) registry).removeAllAndNotifyRemoteProcess(id, null);
        } else {
          // remove paragraph scope object
          for (Paragraph p : note.getParagraphs()) {
            registry.removeAll(id, p.getId());

            // remove app scope object
            List<ApplicationState> appStates = p.getAllApplicationStates();
            if (appStates != null) {
              for (ApplicationState app : appStates) {
                registry.removeAll(id, app.getId());
              }
            }
          }
          // remove note scope object
          registry.removeAll(id, null);
        }
      }
    }

    interpreterSettingManager.removeResourcesBelongsToNote(id);

    fireNoteRemoveEvent(note);

    try {
      note.unpersist(subject);
    } catch (IOException e) {
      logger.error(e.toString(), e);
    }
  }

  public Revision checkpointNote(String noteId, String checkpointMessage,
      AuthenticationInfo subject) throws IOException {
    if (((NotebookRepoSync) notebookRepo).isRevisionSupportedInDefaultRepo()) {
      return ((NotebookRepoWithVersionControl) notebookRepo)
          .checkpoint(noteId, checkpointMessage, subject);
    } else {
      return null;

    }
  }

  public List<Revision> listRevisionHistory(String noteId, AuthenticationInfo subject) {
    if (((NotebookRepoSync) notebookRepo).isRevisionSupportedInDefaultRepo()) {
      return ((NotebookRepoWithVersionControl) notebookRepo).revisionHistory(noteId, subject);
    } else {
      return null;
    }
  }

  public Note setNoteRevision(String noteId, String revisionId, AuthenticationInfo subject)
      throws IOException {
    if (((NotebookRepoSync) notebookRepo).isRevisionSupportedInDefaultRepo()) {
      return ((NotebookRepoWithVersionControl) notebookRepo)
          .setNoteRevision(noteId, revisionId, subject);
    } else {
      return null;
    }
  }

  public Note getNoteByRevision(String noteId, String revisionId, AuthenticationInfo subject)
      throws IOException {
    if (((NotebookRepoSync) notebookRepo).isRevisionSupportedInDefaultRepo()) {
      return ((NotebookRepoWithVersionControl) notebookRepo).get(noteId, revisionId, subject);
    } else {
      return null;
    }
  }

  public void convertFromSingleResultToMultipleResultsFormat(Note note) {
    for (Paragraph p : note.paragraphs) {
      Object ret = p.getPreviousResultFormat();
      if (ret != null && p.results != null) {
        continue; // already converted
      }

      try {
        if (ret != null && ret instanceof Map) {
          Map r = ((Map) ret);
          if (r.containsKey("code") &&
              r.containsKey("msg") &&
              r.containsKey("type")) { // all three fields exists in sinle result format

            InterpreterResult.Code code = InterpreterResult.Code.valueOf((String) r.get("code"));
            InterpreterResult.Type type = InterpreterResult.Type.valueOf((String) r.get("type"));
            String msg = (String) r.get("msg");
            InterpreterResult result = new InterpreterResult(code, msg);
            if (result.message().size() == 1) {
              result = new InterpreterResult(code);
              result.add(type, msg);
            }
            p.setResult(result);

            // convert config
            Map<String, Object> config = p.getConfig();
            Object graph = config.remove("graph");
            Object apps = config.remove("apps");
            Object helium = config.remove("helium");

            List<Object> results = new LinkedList<>();
            for (int i = 0; i < result.message().size(); i++) {
              if (i == result.message().size() - 1) {
                HashMap<Object, Object> res = new HashMap<>();
                res.put("graph", graph);
                res.put("apps", apps);
                res.put("helium", helium);
                results.add(res);
              } else {
                results.add(new HashMap<>());
              }
            }
            config.put("results", results);
          }
        } else if (ret == null && p.getConfig() != null) {
          //ZEPPELIN-3063 Notebook loses formatting when importing from 0.6.x
          if (p.getConfig().get("graph") != null && p.getConfig().get("graph") instanceof Map
            && !((Map) p.getConfig().get("graph")).get("mode").equals("table")) {
            Map<String, Object> config = p.getConfig();
            Object graph = config.remove("graph");
            Object apps = config.remove("apps");
            Object helium = config.remove("helium");

            List<Object> results = new LinkedList<>();

            HashMap<Object, Object> res = new HashMap<>();
            res.put("graph", graph);
            res.put("apps", apps);
            res.put("helium", helium);
            results.add(res);

            config.put("results", results);
          }
        }
      } catch (Exception e) {
        logger.error("Conversion failure", e);
      }
    }
  }

  @SuppressWarnings("rawtypes")
  public Note loadNoteFromRepo(String id, AuthenticationInfo subject) {
    Note note = null;
    try {
      note = notebookRepo.get(id, subject);
    } catch (IOException e) {
      logger.error("Failed to load " + id, e);
    }
    if (note == null) {
      return null;
    }

    convertFromSingleResultToMultipleResultsFormat(note);

    //Manually inject ALL dependencies, as DI constructor was NOT used
    note.setIndex(this.noteSearchService);
    note.setCredentials(this.credentials);

    note.setInterpreterFactory(replFactory);
    note.setInterpreterSettingManager(interpreterSettingManager);

    note.setJobListenerFactory(jobListenerFactory);
    note.setNotebookRepo(notebookRepo);
    note.setRevisionSupported(notebookRepo);
    note.setCronSupported(getConf());

    Map<String, SnapshotAngularObject> angularObjectSnapshot = new HashMap<>();

    // restore angular object --------------
    Date lastUpdatedDate = new Date(0);
    for (Paragraph p : note.getParagraphs()) {
      p.setNote(note);
      if (p.getDateFinished() != null && lastUpdatedDate.before(p.getDateFinished())) {
        lastUpdatedDate = p.getDateFinished();
      }
      p.clearRuntimeInfo(null);
    }

    Map<String, List<AngularObject>> savedObjects = note.getAngularObjects();

    if (savedObjects != null) {
      for (String intpGroupName : savedObjects.keySet()) {
        List<AngularObject> objectList = savedObjects.get(intpGroupName);

        for (AngularObject object : objectList) {
          SnapshotAngularObject snapshot = angularObjectSnapshot.get(object.getName());
          if (snapshot == null || snapshot.getLastUpdate().before(lastUpdatedDate)) {
            angularObjectSnapshot.put(object.getName(),
                new SnapshotAngularObject(intpGroupName, object, lastUpdatedDate));
          }
        }
      }
    }

    note.setNoteEventListener(this);
    note.setNoteNameListener(folders);

    synchronized (notes) {
      notes.put(note.getId(), note);
      folders.putNote(note);
      refreshCron(note.getId());
    }

    for (String name : angularObjectSnapshot.keySet()) {
      SnapshotAngularObject snapshot = angularObjectSnapshot.get(name);
      List<InterpreterSetting> settings = interpreterSettingManager.get();
      for (InterpreterSetting setting : settings) {
        InterpreterGroup intpGroup = setting.getInterpreterGroup(subject.getUser(), note.getId());
        if (intpGroup != null && intpGroup.getId().equals(snapshot.getIntpGroupId())) {
          AngularObjectRegistry registry = intpGroup.getAngularObjectRegistry();
          String noteId = snapshot.getAngularObject().getNoteId();
          String paragraphId = snapshot.getAngularObject().getParagraphId();
          // at this point, remote interpreter process is not created.
          // so does not make sense add it to the remote.
          //
          // therefore instead of addAndNotifyRemoteProcess(), need to use add()
          // that results add angularObject only in ZeppelinServer side not remoteProcessSide
          registry.add(name, snapshot.getAngularObject().get(), noteId, paragraphId);
        }
      }
    }

    return note;
  }

  void loadAllNotes(AuthenticationInfo subject) throws IOException {
    List<NoteInfo> noteInfos = notebookRepo.list(subject);

    for (NoteInfo info : noteInfos) {
      loadNoteFromRepo(info.getId(), subject);
    }
  }

  /**
   * Reload all notes from repository after clearing `notes` and `folders`
   * to reflect the changes of added/deleted/modified notes on file system level.
   *
   * @throws IOException
   */
  public void reloadAllNotes(AuthenticationInfo subject) throws IOException {
    synchronized (notes) {
      notes.clear();
    }
    synchronized (folders) {
      folders.clear();
    }

    if (notebookRepo instanceof NotebookRepoSync) {
      NotebookRepoSync mainRepo = (NotebookRepoSync) notebookRepo;
      if (mainRepo.getRepoCount() > 1) {
        mainRepo.sync(subject);
      }
    }

    List<NoteInfo> noteInfos = notebookRepo.list(subject);

    for (NoteInfo info : noteInfos) {
      loadNoteFromRepo(info.getId(), subject);
    }
  }

  private class SnapshotAngularObject {
    String intpGroupId;
    AngularObject angularObject;
    Date lastUpdate;

    SnapshotAngularObject(String intpGroupId, AngularObject angularObject, Date lastUpdate) {
      super();
      this.intpGroupId = intpGroupId;
      this.angularObject = angularObject;
      this.lastUpdate = lastUpdate;
    }

    String getIntpGroupId() {
      return intpGroupId;
    }

    AngularObject getAngularObject() {
      return angularObject;
    }

    Date getLastUpdate() {
      return lastUpdate;
    }
  }

  public Folder renameFolder(String oldFolderId, String newFolderId) {
    return folders.renameFolder(oldFolderId, newFolderId);
  }

  public List<Note> getNotesUnderFolder(String folderId) {
    return folders.getFolder(folderId).getNotesRecursively();
  }

  public List<Note> getAllNotes() {
    synchronized (notes) {
      List<Note> noteList = new ArrayList<>(notes.values());
      Collections.sort(noteList, new Comparator<Note>() {
        @Override
        public int compare(Note note1, Note note2) {
          String name1 = note1.getId();
          if (note1.getName() != null) {
            name1 = note1.getName();
          }
          String name2 = note2.getId();
          if (note2.getName() != null) {
            name2 = note2.getName();
          }
          return name1.compareTo(name2);
        }
      });
      return noteList;
    }
  }

  public List<Note> getAllNotes(Set<String> userAndRoles) {
    final Set<String> entities = Sets.newHashSet();
    if (userAndRoles != null) {
      entities.addAll(userAndRoles);
    }

    synchronized (notes) {
      return FluentIterable.from(notes.values()).filter(new Predicate<Note>() {
        @Override
        public boolean apply(Note input) {
          return input != null && notebookAuthorization.isReader(input.getId(), entities);
        }
      }).toSortedList(new Comparator<Note>() {
        @Override
        public int compare(Note note1, Note note2) {
          String name1 = note1.getId();
          if (note1.getName() != null) {
            name1 = note1.getName();
          }
          String name2 = note2.getId();
          if (note2.getName() != null) {
            name2 = note2.getName();
          }
          return name1.compareTo(name2);
        }
      });
    }
  }

  private Map<String, Object> getParagraphForJobManagerItem(Paragraph paragraph) {
    Map<String, Object> paragraphItem = new HashMap<>();

    // set paragraph id
    paragraphItem.put("id", paragraph.getId());

    // set paragraph name
    String paragraphName = paragraph.getTitle();
    if (paragraphName != null) {
      paragraphItem.put("name", paragraphName);
    } else {
      paragraphItem.put("name", paragraph.getId());
    }

    // set status for paragraph.
    paragraphItem.put("status", paragraph.getStatus().toString());

    return paragraphItem;
  }

  private long getUnixTimeLastRunParagraph(Paragraph paragraph) {

    Date lastRunningDate;
    long lastRunningUnixTime;

    Date paragaraphDate = paragraph.getDateStarted();
    // diff started time <-> finishied time
    if (paragaraphDate == null) {
      paragaraphDate = paragraph.getDateFinished();
    } else {
      if (paragraph.getDateFinished() != null && paragraph.getDateFinished()
          .after(paragaraphDate)) {
        paragaraphDate = paragraph.getDateFinished();
      }
    }

    // finished time and started time is not exists.
    if (paragaraphDate == null) {
      paragaraphDate = paragraph.getDateCreated();
    }

    // set last update unixtime(ms).
    lastRunningDate = paragaraphDate;

    lastRunningUnixTime = lastRunningDate.getTime();

    return lastRunningUnixTime;
  }

  public List<Map<String, Object>> getJobListByParagraphId(String paragraphId) {
    String gotNoteId = null;
    List<Note> notes = getAllNotes();
    for (Note note : notes) {
      Paragraph p = note.getParagraph(paragraphId);
      if (p != null) {
        gotNoteId = note.getId();
      }
    }
    return getJobListByNoteId(gotNoteId);
  }

  public List<Map<String, Object>> getJobListByNoteId(String noteId) {
    final String CRON_TYPE_NOTE_KEYWORD = "cron";
    long lastRunningUnixTime = 0;
    boolean isNoteRunning = false;
    Note jobNote = getNote(noteId);
    List<Map<String, Object>> notesInfo = new LinkedList<>();
    if (jobNote == null) {
      return notesInfo;
    }

    Map<String, Object> info = new HashMap<>();

    info.put("noteId", jobNote.getId());
    String noteName = jobNote.getName();
    if (noteName != null && !noteName.equals("")) {
      info.put("noteName", jobNote.getName());
    } else {
      info.put("noteName", "Note " + jobNote.getId());
    }
    // set note type ( cron or normal )
    if (jobNote.getConfig().containsKey(CRON_TYPE_NOTE_KEYWORD) && !jobNote.getConfig()
            .get(CRON_TYPE_NOTE_KEYWORD).equals("")) {
      info.put("noteType", "cron");
    } else {
      info.put("noteType", "normal");
    }

    // set paragraphs
    List<Map<String, Object>> paragraphsInfo = new LinkedList<>();
    for (Paragraph paragraph : jobNote.getParagraphs()) {
      // check paragraph's status.
      if (paragraph.getStatus().isRunning()) {
        isNoteRunning = true;
      }

      // get data for the job manager.
      Map<String, Object> paragraphItem = getParagraphForJobManagerItem(paragraph);
      lastRunningUnixTime = getUnixTimeLastRunParagraph(paragraph);

      paragraphsInfo.add(paragraphItem);
    }

    // set interpreter bind type
    String interpreterGroupName = null;
    if (interpreterSettingManager.getInterpreterSettings(jobNote.getId()) != null
            && interpreterSettingManager.getInterpreterSettings(jobNote.getId()).size() >= 1) {
      interpreterGroupName =
          interpreterSettingManager.getInterpreterSettings(jobNote.getId()).get(0).getName();
    }

    // note json object root information.
    info.put("interpreter", interpreterGroupName);
    info.put("isRunningJob", isNoteRunning);
    info.put("unixTimeLastRun", lastRunningUnixTime);
    info.put("paragraphs", paragraphsInfo);
    notesInfo.add(info);

    return notesInfo;
  };

  public List<Map<String, Object>> getJobListByUnixTime(boolean needsReload,
      long lastUpdateServerUnixTime, AuthenticationInfo subject) {
    final String CRON_TYPE_NOTE_KEYWORD = "cron";

    if (needsReload) {
      try {
        reloadAllNotes(subject);
      } catch (IOException e) {
        logger.error("Fail to reload notes from repository");
      }
    }

    List<Note> notes = getAllNotes();
    List<Map<String, Object>> notesInfo = new LinkedList<>();
    for (Note note : notes) {
      boolean isNoteRunning = false;
      boolean isUpdateNote = false;
      long lastRunningUnixTime = 0;
      Map<String, Object> info = new HashMap<>();

      // set note ID
      info.put("noteId", note.getId());

      // set note Name
      String noteName = note.getName();
      if (noteName != null && !noteName.equals("")) {
        info.put("noteName", note.getName());
      } else {
        info.put("noteName", "Note " + note.getId());
      }

      // set note type ( cron or normal )
      if (note.getConfig().containsKey(CRON_TYPE_NOTE_KEYWORD) && !note.getConfig()
          .get(CRON_TYPE_NOTE_KEYWORD).equals("")) {
        info.put("noteType", "cron");
      } else {
        info.put("noteType", "normal");
      }

      // set paragraphs
      List<Map<String, Object>> paragraphsInfo = new LinkedList<>();
      for (Paragraph paragraph : note.getParagraphs()) {
        // check paragraph's status.
        if (paragraph.getStatus().isRunning()) {
          isNoteRunning = true;
          isUpdateNote = true;
        }

        // get data for the job manager.
        Map<String, Object> paragraphItem = getParagraphForJobManagerItem(paragraph);
        lastRunningUnixTime = Math.max(getUnixTimeLastRunParagraph(paragraph), lastRunningUnixTime);

        // is update note for last server update time.
        if (lastRunningUnixTime > lastUpdateServerUnixTime) {
          isUpdateNote = true;
        }
        paragraphsInfo.add(paragraphItem);
      }

      // set interpreter bind type
      String interpreterGroupName = null;
      if (interpreterSettingManager.getInterpreterSettings(note.getId()) != null
          && interpreterSettingManager.getInterpreterSettings(note.getId()).size() >= 1) {
        interpreterGroupName =
            interpreterSettingManager.getInterpreterSettings(note.getId()).get(0).getName();
      }

      // not update and not running -> pass
      if (!isUpdateNote && !isNoteRunning) {
        continue;
      }

      // note json object root information.
      info.put("interpreter", interpreterGroupName);
      info.put("isRunningJob", isNoteRunning);
      info.put("unixTimeLastRun", lastRunningUnixTime);
      info.put("paragraphs", paragraphsInfo);
      notesInfo.add(info);
    }

    return notesInfo;
  }

  /**
   * Cron task for the note.
   */
  public static class CronJob implements org.quartz.Job {
    public static Notebook notebook;

    @Override
    public void execute(JobExecutionContext context) throws JobExecutionException {

      String noteId = context.getJobDetail().getJobDataMap().getString("noteId");
      Note note = notebook.getNote(noteId);

      if (note.isRunningOrPending()) {
        logger.warn("execution of the cron job is skipped because there is a running or pending " +
            "paragraph (note id: {})", noteId);
        return;
      }

      if (!note.isCronSupported(notebook.getConf())) {
<<<<<<< HEAD
        logger.warn("execution of the cron job is skipped cron is not enabled from " +
            "Zeppelin server");
=======
        logger.warn("execution of the cron job is skipped cron is not enabled from Zeppelin server");
>>>>>>> 8b2259cf
        return;
      }

      note.runAll();

      boolean releaseResource = false;
      String cronExecutingUser = null;
      try {
        Map<String, Object> config = note.getConfig();
        if (config != null) {
          if (config.containsKey("releaseresource")) {
            releaseResource = (boolean) config.get("releaseresource");
          }
          cronExecutingUser = (String) config.get("cronExecutingUser");
        }
      } catch (ClassCastException e) {
        logger.error(e.getMessage(), e);
      }
      if (releaseResource) {
        for (InterpreterSetting setting : notebook.getInterpreterSettingManager()
            .getInterpreterSettings(note.getId())) {
          try {
            notebook.getInterpreterSettingManager().restart(setting.getId(), noteId,
                    cronExecutingUser != null ? cronExecutingUser : "anonymous");
          } catch (InterpreterException e) {
            logger.error("Fail to restart interpreter: " + setting.getId(), e);
          }
        }
      }
    }
  }

  public void refreshCron(String id) {
    removeCron(id);
    synchronized (notes) {

      Note note = notes.get(id);
      if (note == null) {
        return;
      }
      Map<String, Object> config = note.getConfig();
      if (config == null) {
        return;
      }

      if (!note.isCronSupported(getConf())) {
<<<<<<< HEAD
        logger.warn("execution of the cron job is skipped cron is not enabled from " +
            "Zeppelin server");
=======
        logger.warn("execution of the cron job is skipped cron is not enabled from Zeppelin server");
>>>>>>> 8b2259cf
        return;
      }

      String cronExpr = (String) note.getConfig().get("cron");
      if (cronExpr == null || cronExpr.trim().length() == 0) {
        return;
      }


      JobDetail newJob =
          JobBuilder.newJob(CronJob.class).withIdentity(id, "note").usingJobData("noteId", id)
              .build();

      Map<String, Object> info = note.getInfo();
      info.put("cron", null);

      CronTrigger trigger = null;
      try {
        trigger = TriggerBuilder.newTrigger().withIdentity("trigger_" + id, "note")
            .withSchedule(CronScheduleBuilder.cronSchedule(cronExpr)).forJob(id, "note").build();
      } catch (Exception e) {
        logger.error("Error", e);
        info.put("cron", e.getMessage());
      }


      try {
        if (trigger != null) {
          quartzSched.scheduleJob(newJob, trigger);
        }
      } catch (SchedulerException e) {
        logger.error("Error", e);
        info.put("cron", "Scheduler Exception");
      }
    }
  }

  public void removeCron(String id) {
    try {
      quartzSched.deleteJob(new JobKey(id, "note"));
    } catch (SchedulerException e) {
      logger.error("Can't remove quertz " + id, e);
    }
  }

  public InterpreterFactory getInterpreterFactory() {
    return replFactory;
  }

  public InterpreterSettingManager getInterpreterSettingManager() {
    return interpreterSettingManager;
  }

  public NotebookAuthorization getNotebookAuthorization() {
    return notebookAuthorization;
  }

  public ZeppelinConfiguration getConf() {
    return conf;
  }

  public void close() {
    this.notebookRepo.close();
    this.noteSearchService.close();
  }

  public void addNotebookEventListener(NotebookEventListener listener) {
    notebookEventListeners.add(listener);
  }

  private void fireNoteCreateEvent(Note note) {
    for (NotebookEventListener listener : notebookEventListeners) {
      listener.onNoteCreate(note);
    }
  }

  private void fireNoteRemoveEvent(Note note) {
    for (NotebookEventListener listener : notebookEventListeners) {
      listener.onNoteRemove(note);
    }
  }

  private void fireUnbindInterpreter(Note note, InterpreterSetting setting) {
    for (NotebookEventListener listener : notebookEventListeners) {
      listener.onUnbindInterpreter(note, setting);
    }
  }

  @Override
  public void onParagraphRemove(Paragraph p) {
    for (NotebookEventListener listener : notebookEventListeners) {
      listener.onParagraphRemove(p);
    }
  }

  @Override
  public void onParagraphCreate(Paragraph p) {
    for (NotebookEventListener listener : notebookEventListeners) {
      listener.onParagraphCreate(p);
    }
  }

  @Override
  public void onParagraphStatusChange(Paragraph p, Job.Status status) {
    for (NotebookEventListener listener : notebookEventListeners) {
      listener.onParagraphStatusChange(p, status);
    }
  }
}<|MERGE_RESOLUTION|>--- conflicted
+++ resolved
@@ -925,12 +925,7 @@
       }
 
       if (!note.isCronSupported(notebook.getConf())) {
-<<<<<<< HEAD
-        logger.warn("execution of the cron job is skipped cron is not enabled from " +
-            "Zeppelin server");
-=======
         logger.warn("execution of the cron job is skipped cron is not enabled from Zeppelin server");
->>>>>>> 8b2259cf
         return;
       }
 
@@ -977,12 +972,7 @@
       }
 
       if (!note.isCronSupported(getConf())) {
-<<<<<<< HEAD
-        logger.warn("execution of the cron job is skipped cron is not enabled from " +
-            "Zeppelin server");
-=======
         logger.warn("execution of the cron job is skipped cron is not enabled from Zeppelin server");
->>>>>>> 8b2259cf
         return;
       }
 
